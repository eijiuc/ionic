--- conflicted
+++ resolved
@@ -1,12 +1,6 @@
 import { addIcons } from 'ionicons';
 import { ICON_PATHS } from 'ionicons/icons';
-<<<<<<< HEAD
-import { defineCustomElements } from '@ionic/core/loader';
 import { JSX } from '@ionic/core';
-=======
-import { Components as IoniconsComponents } from 'ionicons';
-import { Components } from '@ionic/core';
->>>>>>> b18824b3
 import { createReactComponent } from './createComponent';
 import { ReactProps } from './ReactProps';
 import { defineCustomElements } from '@ionic/core/loader';
