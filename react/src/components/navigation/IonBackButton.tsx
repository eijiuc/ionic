import { JSX as LocalJSX} from '@ionic/core';
import React, { Component } from 'react';
import { NavContext } from './NavContext';
import { IonBackButtonInner, } from '../index';

<<<<<<< HEAD
type BackButtonProps = LocalJSX.IonBackButton & {
  goBack: () => void;
=======
type BackButtonProps = Components.IonBackButtonAttributes & {

>>>>>>> 131cb4db
};

export class IonBackButton extends Component<BackButtonProps> {
  context!: React.ContextType<typeof NavContext>;

  clickButton = (e: MouseEvent) => {
    e.stopPropagation();
    this.context.goBack(this.props.defaultHref);
  }

  render() {
    return (
      <IonBackButtonInner onClick={this.clickButton} {...this.props}></IonBackButtonInner>
    );
  }
}

IonBackButton.contextType = NavContext;<|MERGE_RESOLUTION|>--- conflicted
+++ resolved
@@ -3,13 +3,8 @@
 import { NavContext } from './NavContext';
 import { IonBackButtonInner, } from '../index';
 
-<<<<<<< HEAD
-type BackButtonProps = LocalJSX.IonBackButton & {
-  goBack: () => void;
-=======
-type BackButtonProps = Components.IonBackButtonAttributes & {
+type BackButtonProps = LocalJSX.IonBackButtonAttributes & {
 
->>>>>>> 131cb4db
 };
 
 export class IonBackButton extends Component<BackButtonProps> {
