--- conflicted
+++ resolved
@@ -1,12 +1,8 @@
 import { Component, ComponentInterface, Element, Listen, Prop, h } from '@stencil/core';
 
-<<<<<<< HEAD
 import { getIonMode } from '../../global/ionic-global';
 import { Color } from '../../interface';
-=======
-import { Color, Mode } from '../../interface';
 import { AnchorInterface, ButtonInterface } from '../../utils/element-interface';
->>>>>>> eb9bad7a
 import { createColorClasses } from '../../utils/theme';
 
 /**
@@ -105,9 +101,7 @@
 
   render() {
     const TagType = this.href === undefined ? 'button' : 'a' as any;
-<<<<<<< HEAD
     const mode = getIonMode(this);
-=======
     const attrs = (TagType === 'button')
     ? { type: this.type }
     : {
@@ -115,7 +109,6 @@
       href: this.href,
       target: this.target
     };
->>>>>>> eb9bad7a
 
     return (
       <TagType
