--- conflicted
+++ resolved
@@ -11,16 +11,8 @@
 export const menuOverlayAnimation = (menu: MenuI): IonicAnimation => {
   let closedX: string;
   let openedX: string;
-<<<<<<< HEAD
   const width = menu.width + 8;
-=======
 
-  const BOX_SHADOW_WIDTH = 8;
-  const width = menu.width + BOX_SHADOW_WIDTH;
-  const menuAnimation = createAnimation();
-  const backdropAnimation = createAnimation();
-
->>>>>>> 94e525c1
   if (menu.isEndSide) {
     // right side
     closedX = width + 'px';
@@ -36,23 +28,15 @@
     .addElement(menu.menuInnerEl)
     .fromTo('transform', `translateX(${closedX})`, `translateX(${openedX})`);
 
-<<<<<<< HEAD
   const isIos = menu.mode === 'ios';
   const opacity = isIos ? 0.2 : 0.25;
 
   const backdropAnimation = new AnimationC()
-=======
-  backdropAnimation
->>>>>>> 94e525c1
     .addElement(menu.backdropEl)
     .fromTo('opacity', 0.01, opacity);
 
-<<<<<<< HEAD
   return baseAnimation(AnimationC, isIos).then(animation => {
     return animation.add(menuAnimation)
       .add(backdropAnimation);
   });
-=======
-  return baseAnimation().addAnimation([menuAnimation, backdropAnimation]);
->>>>>>> 94e525c1
 };