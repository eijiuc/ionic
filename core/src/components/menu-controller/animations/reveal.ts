import { IonicAnimation, MenuI } from '../../../interface';
import { createAnimation } from '../../../utils/animation/animation';

import { baseAnimation } from './base';

/**
 * Menu Reveal Type
 * The content slides over to reveal the menu underneath.
 * The menu itself, which is under the content, does not move.
 */
export const menuRevealAnimation = (menu: MenuI): IonicAnimation => {
  const openedX = (menu.width * (menu.isEndSide ? -1 : 1)) + 'px';

  const contentOpen = createAnimation()
    .addElement(menu.contentEl)
    .fromTo('transform', 'translateX(0px)', `translateX(${openedX})`);

<<<<<<< HEAD
  const isIos = menu.mode === 'ios';

  return baseAnimation(AnimationC, isIos).then(animation => {
    return animation.add(contentOpen);
  });
=======
  return baseAnimation().addAnimation(contentOpen);
>>>>>>> 94e525c1
};<|MERGE_RESOLUTION|>--- conflicted
+++ resolved
@@ -15,13 +15,9 @@
     .addElement(menu.contentEl)
     .fromTo('transform', 'translateX(0px)', `translateX(${openedX})`);
 
-<<<<<<< HEAD
   const isIos = menu.mode === 'ios';
 
   return baseAnimation(AnimationC, isIos).then(animation => {
     return animation.add(contentOpen);
   });
-=======
-  return baseAnimation().addAnimation(contentOpen);
->>>>>>> 94e525c1
 };