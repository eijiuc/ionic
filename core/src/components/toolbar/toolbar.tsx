import { Component, ComponentInterface, Element, Listen, Prop, h } from '@stencil/core';

import { getIonMode } from '../../global/ionic-global';
import { Color, Config, CssClassMap, StyleEventDetail } from '../../interface';
import { createColorClasses } from '../../utils/theme';

/**
 * @virtualProp {"ios" | "md"} mode - The mode determines which platform styles to use.
 *
 * @slot - Content is placed between the named slots if provided without a slot.
 * @slot start - Content is placed to the left of the toolbar text in LTR, and to the right in RTL.
 * @slot secondary - Content is placed to the left of the toolbar text in `ios` mode, and directly to the right in `md` mode.
 * @slot primary - Content is placed to the right of the toolbar text in `ios` mode, and to the far right in `md` mode.
 * @slot end - Content is placed to the right of the toolbar text in LTR, and to the left in RTL.
 */
@Component({
  tag: 'ion-toolbar',
  styleUrls: {
    ios: 'toolbar.ios.scss',
    md: 'toolbar.md.scss'
  },
  shadow: true
})
export class Toolbar implements ComponentInterface {
  private childrenStyles = new Map<string, CssClassMap>();

  @Element() el!: HTMLIonToolbarElement;

  @Prop({ context: 'config' }) config!: Config;

  /**
   * The color to use from your application's color palette.
   * Default options are: `"primary"`, `"secondary"`, `"tertiary"`, `"success"`, `"warning"`, `"danger"`, `"light"`, `"medium"`, and `"dark"`.
   * For more information on colors, see [theming](/docs/theming/basics).
   */
  @Prop() color?: Color;

<<<<<<< HEAD
=======
  /**
   * The mode determines which platform styles to use.
   */
  @Prop() mode!: Mode;

  componentWillLoad() {
    const buttons = Array.from(this.el.querySelectorAll('ion-buttons'));

    const firstButtons = buttons.find(button => {
      return button.slot === 'start';
    });
    if (firstButtons) {
      firstButtons.classList.add('buttons-first-slot');
    }

    const buttonsReversed = buttons.reverse();
    const lastButtons =
      buttonsReversed.find(button => button.slot === 'end') ||
      buttonsReversed.find(button => button.slot === 'primary') ||
      buttonsReversed.find(button => button.slot === 'secondary');
    if (lastButtons) {
      lastButtons.classList.add('buttons-last-slot');
    }
  }

>>>>>>> 7ab9479f
  @Listen('ionStyle')
  childrenStyle(ev: CustomEvent<StyleEventDetail>) {
    ev.stopPropagation();

    const tagName = (ev.target as HTMLElement).tagName;
    const updatedStyles = ev.detail;
    const newStyles = {} as any;
    const childStyles = this.childrenStyles.get(tagName) || {};

    let hasStyleChange = false;
    Object.keys(updatedStyles).forEach(key => {
      const childKey = `toolbar-${key}`;
      const newValue = updatedStyles[key];
      if (newValue !== childStyles[childKey]) {
        hasStyleChange = true;
      }
      if (newValue) {
        newStyles[childKey] = true;
      }
    });

    if (hasStyleChange) {
      this.childrenStyles.set(tagName, newStyles);
      this.el.forceUpdate();
    }
  }

  hostData() {
    const mode = getIonMode(this);
    const childStyles = {};
    this.childrenStyles.forEach(value => {
      Object.assign(childStyles, value);
    });

    return {
      class: {
        [`${mode}`]: true,

        ...childStyles,
        ...createColorClasses(this.color),
      }
    };
  }

  render() {
    return [
      <div class="toolbar-background"></div>,
      <div class="toolbar-container">
        <slot name="start"></slot>
        <slot name="secondary"></slot>
        <div class="toolbar-content">
          <slot></slot>
        </div>
        <slot name="primary"></slot>
        <slot name="end"></slot>
      </div>
    ];
  }
}<|MERGE_RESOLUTION|>--- conflicted
+++ resolved
@@ -35,12 +35,6 @@
    */
   @Prop() color?: Color;
 
-<<<<<<< HEAD
-=======
-  /**
-   * The mode determines which platform styles to use.
-   */
-  @Prop() mode!: Mode;
 
   componentWillLoad() {
     const buttons = Array.from(this.el.querySelectorAll('ion-buttons'));
@@ -62,7 +56,6 @@
     }
   }
 
->>>>>>> 7ab9479f
   @Listen('ionStyle')
   childrenStyle(ev: CustomEvent<StyleEventDetail>) {
     ev.stopPropagation();
