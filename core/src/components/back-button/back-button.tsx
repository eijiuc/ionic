import { Component, ComponentInterface, Element, Listen, Prop, h } from '@stencil/core';

import { getIonMode } from '../../global/ionic-global';
import { Color, Config } from '../../interface';
import { createColorClasses, openURL } from '../../utils/theme';

/**
 * @virtualProp {"ios" | "md"} mode - The mode determines which platform styles to use.
 */
@Component({
  tag: 'ion-back-button',
  styleUrls: {
    ios: 'back-button.ios.scss',
    md: 'back-button.md.scss'
  },
  scoped: true
})
export class BackButton implements ComponentInterface {

  @Element() el!: HTMLElement;

  @Prop({ context: 'config' }) config!: Config;
  @Prop({ context: 'window' }) win!: Window;

  /**
   * The color to use from your application's color palette.
   * Default options are: `"primary"`, `"secondary"`, `"tertiary"`, `"success"`, `"warning"`, `"danger"`, `"light"`, `"medium"`, and `"dark"`.
   * For more information on colors, see [theming](/docs/theming/basics).
   */
  @Prop() color?: Color;

  /**
   * The url to navigate back to by default when there is no history.
   */
  @Prop() defaultHref?: string;

  /**
   * The icon name to use for the back button.
   */
  @Prop() icon?: string | null;

  /**
   * The text to display in the back button.
   */
  @Prop() text?: string | null;

  @Listen('click')
  async onClick(ev: Event) {
    const nav = this.el.closest('ion-nav');
    ev.preventDefault();

    if (nav && await nav.canGoBack()) {
      return nav.pop({ skipIfBusy: true });
    }
    return openURL(this.win, this.defaultHref, ev, 'back');
  }

  private get backButtonIcon() {
    return this.icon != null ? this.icon : this.config.get('backButtonIcon', 'arrow-back');
  }

  private get backButtonText() {
    const defaultBackButtonText = this.mode === 'ios' ? 'Back' : null;
    return this.text != null ? this.text : this.config.get('backButtonText', defaultBackButtonText);
  }

  private get hasIconOnly() {
    return this.backButtonIcon && !this.backButtonText;
  }

  private get rippleType() {
    // If the button only has an icon we use the unbounded
    // "circular" ripple effect
    if (this.hasIconOnly) {
      return 'unbounded';
    }

    return 'bounded';
  }

  hostData() {
    const showBackButton = this.defaultHref !== undefined;
    const mode = getIonMode(this);

    return {
      class: {
        ...createColorClasses(this.color),
        [`${mode}`]: true,

        'button': true, // ion-buttons target .button
        'back-button-has-icon-only': this.hasIconOnly,
        'ion-activatable': true,
        'ion-focusable': true,
        'show-back-button': showBackButton
      }
    };
  }

  render() {
<<<<<<< HEAD
    const mode = getIonMode(this);
    const defaultBackButtonText = mode === 'ios' ? 'Back' : null;
    const backButtonIcon = this.icon != null ? this.icon : this.config.get('backButtonIcon', 'arrow-back');
    const backButtonText = this.text != null ? this.text : this.config.get('backButtonText', defaultBackButtonText);
=======
    const { backButtonIcon, backButtonText } = this;
>>>>>>> 828eaaf3

    return (
      <button type="button" class="button-native">
        <span class="button-inner">
          {backButtonIcon && <ion-icon icon={backButtonIcon} lazy={false}></ion-icon>}
          {backButtonText && <span class="button-text">{backButtonText}</span>}
        </span>
<<<<<<< HEAD
        {mode === 'md' && <ion-ripple-effect type="unbounded"></ion-ripple-effect>}
=======
        {this.mode === 'md' && <ion-ripple-effect type={this.rippleType}></ion-ripple-effect>}
>>>>>>> 828eaaf3
      </button>
    );
  }
}<|MERGE_RESOLUTION|>--- conflicted
+++ resolved
@@ -17,6 +17,7 @@
 })
 export class BackButton implements ComponentInterface {
 
+  private mode = getIonMode(this);
   @Element() el!: HTMLElement;
 
   @Prop({ context: 'config' }) config!: Config;
@@ -80,12 +81,11 @@
 
   hostData() {
     const showBackButton = this.defaultHref !== undefined;
-    const mode = getIonMode(this);
 
     return {
       class: {
         ...createColorClasses(this.color),
-        [`${mode}`]: true,
+        [`${this.mode}`]: true,
 
         'button': true, // ion-buttons target .button
         'back-button-has-icon-only': this.hasIconOnly,
@@ -97,14 +97,7 @@
   }
 
   render() {
-<<<<<<< HEAD
-    const mode = getIonMode(this);
-    const defaultBackButtonText = mode === 'ios' ? 'Back' : null;
-    const backButtonIcon = this.icon != null ? this.icon : this.config.get('backButtonIcon', 'arrow-back');
-    const backButtonText = this.text != null ? this.text : this.config.get('backButtonText', defaultBackButtonText);
-=======
     const { backButtonIcon, backButtonText } = this;
->>>>>>> 828eaaf3
 
     return (
       <button type="button" class="button-native">
@@ -112,11 +105,7 @@
           {backButtonIcon && <ion-icon icon={backButtonIcon} lazy={false}></ion-icon>}
           {backButtonText && <span class="button-text">{backButtonText}</span>}
         </span>
-<<<<<<< HEAD
-        {mode === 'md' && <ion-ripple-effect type="unbounded"></ion-ripple-effect>}
-=======
         {this.mode === 'md' && <ion-ripple-effect type={this.rippleType}></ion-ripple-effect>}
->>>>>>> 828eaaf3
       </button>
     );
   }
