import { Component, ComponentInterface, Element, Event, EventEmitter, Listen, Prop, Watch, h } from '@stencil/core';

<<<<<<< HEAD
import { getIonMode } from '../../global/ionic-global';
import { SegmentButtonLayout } from '../../interface';
=======
import { Mode, SegmentButtonLayout } from '../../interface';
import { ButtonInterface } from '../../utils/element-interface';
>>>>>>> eb9bad7a

let ids = 0;

/**
 * @virtualProp {"ios" | "md"} mode - The mode determines which platform styles to use.
 */
@Component({
  tag: 'ion-segment-button',
  styleUrls: {
    ios: 'segment-button.ios.scss',
    md: 'segment-button.md.scss'
  },
  shadow: true
})
export class SegmentButton implements ComponentInterface, ButtonInterface {

  @Element() el!: HTMLElement;

  /**
   * If `true`, the segment button is selected.
   */
  @Prop({ mutable: true }) checked = false;

  /**
   * If `true`, the user cannot interact with the segment button.
   */
  @Prop() disabled = false;

  /**
   * Set the layout of the text and icon in the segment.
   */
  @Prop() layout?: SegmentButtonLayout = 'icon-top';

  /**
   * The type of the button.
   */
  @Prop() type: 'submit' | 'reset' | 'button' = 'button';

  /**
   * The value of the segment button.
   */
  @Prop() value: string = 'ion-sb-' + (ids++);

  /**
   * Emitted when the segment button is clicked.
   */
  @Event() ionSelect!: EventEmitter<void>;

  @Watch('checked')
  checkedChanged(checked: boolean, prev: boolean) {
    if (checked && !prev) {
      this.ionSelect.emit();
    }
  }

  @Listen('click')
  onClick() {
    this.checked = true;
  }

  private get hasLabel() {
    return !!this.el.querySelector('ion-label');
  }

  private get hasIcon() {
    return !!this.el.querySelector('ion-icon');
  }

  hostData() {
    const { checked, disabled, hasIcon, hasLabel, layout } = this;
    const mode = getIonMode(this);
    return {
      'aria-disabled': disabled ? 'true' : null,
      class: {
        [`${mode}`]: true,
        'segment-button-has-label': hasLabel,
        'segment-button-has-icon': hasIcon,
        'segment-button-has-label-only': hasLabel && !hasIcon,
        'segment-button-has-icon-only': hasIcon && !hasLabel,
        'segment-button-disabled': disabled,
        'segment-button-checked': checked,
        [`segment-button-layout-${layout}`]: true,
        'ion-activatable': true,
        'ion-activatable-instant': true,
      }
    };
  }

  render() {
    const mode = getIonMode(this);
    return [
      <button
        type={this.type}
        aria-pressed={this.checked ? 'true' : null}
        class="button-native"
        disabled={this.disabled}
      >
        <slot></slot>
        {mode === 'md' && <ion-ripple-effect></ion-ripple-effect>}
      </button>,
      <div class="segment-button-indicator"></div>
    ];
  }
}<|MERGE_RESOLUTION|>--- conflicted
+++ resolved
@@ -1,12 +1,8 @@
 import { Component, ComponentInterface, Element, Event, EventEmitter, Listen, Prop, Watch, h } from '@stencil/core';
 
-<<<<<<< HEAD
 import { getIonMode } from '../../global/ionic-global';
 import { SegmentButtonLayout } from '../../interface';
-=======
-import { Mode, SegmentButtonLayout } from '../../interface';
 import { ButtonInterface } from '../../utils/element-interface';
->>>>>>> eb9bad7a
 
 let ids = 0;
 
