--- conflicted
+++ resolved
@@ -15,16 +15,7 @@
 export class Header implements ComponentInterface {
 
   /**
-<<<<<<< HEAD
-   * If `true`, the header will be translucent.
-=======
-   * The mode determines which platform styles to use.
-   */
-  @Prop() mode!: Mode;
-
-  /**
    * If `true`, the header will be translucent. Only applies to `ios` mode.
->>>>>>> 7f1829eb
    * Note: In order to scroll content behind the header, the `fullscreen`
    * attribute needs to be set on the content.
    */
