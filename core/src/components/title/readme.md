# ion-title

`ion-title` is a component that sets the title of the `Toolbar`.

<!-- Auto Generated Below -->


## Usage

### Angular / javascript
<<<<<<< HEAD

```html
<!-- Default title -->
<ion-toolbar>
  <ion-title>Default Title</ion-title>
</ion-toolbar>

<!-- Large title -->
<ion-toolbar>
  <ion-title size="large">Large Title</ion-title>
</ion-toolbar>
```

### Collapsible Large Titles

Ionic provides a way to create the collapsible titles that exist on stock iOS apps. Getting this setup requires configuring your `ion-title`, `ion-header`, and (optionally) `ion-buttons` elements.

```html
<ion-header>
  <ion-toolbar>    
    <ion-title>Settings</ion-title>               
  </ion-toolbar>
</ion-header>

<ion-content>
  <ion-header collapse="true">              
    <ion-toolbar>      
      <ion-title size="large">Settings</ion-title>
    </ion-toolbar>
    <ion-toolbar>
      <ion-searchbar></ion-searchbar>
    </ion-toolbar>
  </ion-header>
  
  ...
  
</ion-content>
```

In the example above, notice there are two `ion-header` elements. The first `ion-header` represents the "collapsed" state of your collapsible header, and the second `ion-header` represents the "expanded" state of your collapsible header. Notice that the second `ion-header` must have `collapse="true"` and must exist within `ion-content`. Additionally, in order to get the large title styling, `ion-title` must have `size="large"`.

```html
<ion-header>
  <ion-toolbar>   
    <ion-buttons collapse="true">
      <ion-button>Click Me</ion-button>
    </ion-buttons> 
    <ion-title>Settings</ion-title>               
  </ion-toolbar>
</ion-header>

<ion-content>
  <ion-header collapse="true">              
    <ion-toolbar>      
      <ion-buttons collapse="true">
        <ion-button>Click Me</ion-button>
      </ion-buttons>
      <ion-title size="large">Settings</ion-title>
    </ion-toolbar>
    <ion-toolbar>
      <ion-searchbar></ion-searchbar>
    </ion-toolbar>
  </ion-header>
  
  ...
  
</ion-content>
```

In this example, notice that we have added two sets of `ion-buttons` both with `collapse="true"`. When the secondary header collapses, the buttons in the secondary header will hide, and the buttons in the primary header will show. This is useful for ensuring that your header buttons always appear next to an `ion-title` element.

`ion-buttons` elements that do not have `collapse` set will always be visible, regardless of collapsed state.

=======

```html
<!-- Default title -->
<ion-toolbar>
  <ion-title>Default Title</ion-title>
</ion-toolbar>

<!-- Small title above a default title -->
<ion-toolbar>
  <ion-title size="small">Small Title above a Default Title</ion-title>
</ion-toolbar>
<ion-toolbar>
  <ion-title>Default Title</ion-title>
</ion-toolbar>
```

>>>>>>> 73dd70d7

### React

```tsx
import React from 'react';
import {
<<<<<<< HEAD
  IonTitle,
  IonToolbar
} from '@ionic/react';

export const ToolbarExample: React.FC = () => (
  {/*-- Default title --*/}
  <IonToolbar>
    <IonTitle>Default Title</IonTitle>
  </IonToolbar>
  
  {/*-- Large title --*/}
  <IonToolbar>
    <IonTitle size="large">Large Title</IonTitle>
=======
  IonToolbar,
  IonTitle
} from '@ionic/react';

export const ToolbarExample: React.FC = () => (
  <IonToolbar>
    <IonTitle>Default Title</IonTitle>
  </IonToolbar>

  <IonToolbar>
    <IonTitle size="small">Small Title above a Default Title</IonTitle>
  </IonToolbar>
  <IonToolbar>
    <IonTitle>Default Title</IonTitle>
>>>>>>> 73dd70d7
  </IonToolbar>
);
```

<<<<<<< HEAD
### Collapsible Large Titles

Ionic provides a way to create the collapsible titles that exist on stock iOS apps. Getting this setup requires configuring your `IonTitle`, `IonHeader`, and (optionally) `IonButtons` elements.

```tsx
import React from 'react';
import {
  IonContent,
  IonHeader,
  IonSearchbar,
  IonTitle,
  IonToolbar
} from '@ionic/react';

export const LargeTitleExample: React.FC = () => (
  <>
    <IonHeader>
      <IonToolbar>    
        <IonTitle>Settings</IonTitle>               
      </IonToolbar>
    </IonHeader>
    
    <IonContent>
      <IonHeader collapse="true">              
        <IonToolbar>      
          <IonTitle size="large">Settings</IonTitle>
        </IonToolbar>
        <IonToolbar>
          <IonSearchbar></IonSearchbar>
        </IonToolbar>
      </IonHeader>
      
      ...
      
    </IonContent>
  </>
);
```

In the example above, notice there are two `IonHeader` elements. The first `IonHeader` represents the "collapsed" state of your collapsible header, and the second `IonHeader` represents the "expanded" state of your collapsible header. Notice that the second `IonHeader` must have `collapse="true"` and must exist within `IonContent`. Additionally, in order to get the large title styling, `IonTitle` must have `size="large"`.

```tsx
import React from 'react';
import {
  IonButton,
  IonButtons,
  IonContent,
  IonHeader,
  IonSearchbar,
  IonTitle,
  IonToolbar  
} from '@ionic/react';

export const LargeTitleExample: React.FC = () => (
  <>
    <IonHeader>
      <IonToolbar>   
        <IonButtons collapse="true">
          <IonButton>Click Me</IonButton>
        </IonButtons> 
        <IonTitle>Settings</IonTitle>               
      </IonToolbar>
    </IonHeader>
    
    <IonContent>
      <IonHeader collapse="true">              
        <IonToolbar>      
          <IonButtons collapse="true">
            <IonButton>Click Me</IonButton>
          </IonButtons>
          <IonTitle size="large">Settings</IonTitle>
        </IonToolbar>
        <IonToolbar>
          <IonSearchbar></IonSearchbar>
        </IonToolbar>
      </IonHeader>
      
      ...
      
    </IonContent>
  </>
);
```

In this example, notice that we have added two sets of `IonButtons` both with `collapse="true"`. When the secondary header collapses, the buttons in the secondary header will hide, and the buttons in the primary header will show. This is useful for ensuring that your header buttons always appear next to an `IonTitle` element.

`IonButtons` elements that do not have `collapse` set will always be visible, regardless of collapsed state.

=======
>>>>>>> 73dd70d7

### Vue

```html
<template>
<<<<<<< HEAD
  <!-- Default title -->
=======
>>>>>>> 73dd70d7
  <ion-toolbar>
    <ion-title>Default Title</ion-title>
  </ion-toolbar>
  
  <!-- Large title -->
  <ion-toolbar>
    <ion-title size="large">Large Title</ion-title>
  </ion-toolbar>
</template>
```

<<<<<<< HEAD
### Collapsible Large Titles

Ionic provides a way to create the collapsible titles that exist on stock iOS apps. Getting this setup requires configuring your `ion-title`, `ion-header`, and (optionally) `ion-buttons` elements.

```html
<template>
  <ion-header>
    <ion-toolbar>    
      <ion-title>Settings</ion-title>               
    </ion-toolbar>
  </ion-header>
  
  <ion-content>
    <ion-header collapse="true">              
      <ion-toolbar>      
        <ion-title size="large">Settings</ion-title>
      </ion-toolbar>
      <ion-toolbar>
        <ion-searchbar></ion-searchbar>
      </ion-toolbar>
    </ion-header>
    
    ...
    
  </ion-content>
=======
  <ion-toolbar>
    <ion-title size="small">Small Title above a Default Title</ion-title>
  </ion-toolbar>
  <ion-toolbar>
    <ion-title>Default Title</ion-title>
  </ion-toolbar>
>>>>>>> 73dd70d7
</template>
```

In the example above, notice there are two `ion-header` elements. The first `ion-header` represents the "collapsed" state of your collapsible header, and the second `ion-header` represents the "expanded" state of your collapsible header. Notice that the second `ion-header` must have `collapse="true"` and must exist within `ion-content`. Additionally, in order to get the large title styling, `ion-title` must have `size="large"`.

```html
<template>
  <ion-header>
    <ion-toolbar>   
      <ion-buttons collapse="true">
        <ion-button>Click Me</ion-button>
      </ion-buttons> 
      <ion-title>Settings</ion-title>               
    </ion-toolbar>
  </ion-header>
  
  <ion-content>
    <ion-header collapse="true">              
      <ion-toolbar>      
        <ion-buttons collapse="true">
          <ion-button>Click Me</ion-button>
        </ion-buttons>
        <ion-title size="large">Settings</ion-title>
      </ion-toolbar>
      <ion-toolbar>
        <ion-searchbar></ion-searchbar>
      </ion-toolbar>
    </ion-header>
    
    ...
    
  </ion-content>
</template>
```

In this example, notice that we have added two sets of `ion-buttons` both with `collapse="true"`. When the secondary header collapses, the buttons in the secondary header will hide, and the buttons in the primary header will show. This is useful for ensuring that your header buttons always appear next to an `ion-title` element.

`ion-buttons` elements that do not have `collapse` set will always be visible, regardless of collapsed state.



## Properties

| Property | Attribute | Description                                                                                                                                                                                                                                                            | Type                              | Default     |
| -------- | --------- | ---------------------------------------------------------------------------------------------------------------------------------------------------------------------------------------------------------------------------------------------------------------------- | --------------------------------- | ----------- |
| `color`  | `color`   | The color to use from your application's color palette. Default options are: `"primary"`, `"secondary"`, `"tertiary"`, `"success"`, `"warning"`, `"danger"`, `"light"`, `"medium"`, and `"dark"`. For more information on colors, see [theming](/docs/theming/basics). | `string \| undefined`             | `undefined` |
| `size`   | `size`    | The size of the toolbar title.                                                                                                                                                                                                                                         | `"large" \| "small" \| undefined` | `undefined` |


## CSS Custom Properties

| Name      | Description             |
| --------- | ----------------------- |
| `--color` | Text color of the title |


----------------------------------------------

*Built with [StencilJS](https://stenciljs.com/)*<|MERGE_RESOLUTION|>--- conflicted
+++ resolved
@@ -8,10 +8,17 @@
 ## Usage
 
 ### Angular / javascript
-<<<<<<< HEAD
 
 ```html
 <!-- Default title -->
+<ion-toolbar>
+  <ion-title>Default Title</ion-title>
+</ion-toolbar>
+
+<!-- Small title above a default title -->
+<ion-toolbar>
+  <ion-title size="small">Small Title above a Default Title</ion-title>
+</ion-toolbar>
 <ion-toolbar>
   <ion-title>Default Title</ion-title>
 </ion-toolbar>
@@ -82,31 +89,12 @@
 
 `ion-buttons` elements that do not have `collapse` set will always be visible, regardless of collapsed state.
 
-=======
-
-```html
-<!-- Default title -->
-<ion-toolbar>
-  <ion-title>Default Title</ion-title>
-</ion-toolbar>
-
-<!-- Small title above a default title -->
-<ion-toolbar>
-  <ion-title size="small">Small Title above a Default Title</ion-title>
-</ion-toolbar>
-<ion-toolbar>
-  <ion-title>Default Title</ion-title>
-</ion-toolbar>
-```
-
->>>>>>> 73dd70d7
 
 ### React
 
 ```tsx
 import React from 'react';
 import {
-<<<<<<< HEAD
   IonTitle,
   IonToolbar
 } from '@ionic/react';
@@ -117,30 +105,21 @@
     <IonTitle>Default Title</IonTitle>
   </IonToolbar>
   
-  {/*-- Large title --*/}
-  <IonToolbar>
-    <IonTitle size="large">Large Title</IonTitle>
-=======
-  IonToolbar,
-  IonTitle
-} from '@ionic/react';
-
-export const ToolbarExample: React.FC = () => (
-  <IonToolbar>
-    <IonTitle>Default Title</IonTitle>
-  </IonToolbar>
-
+  {/*-- Small title --*/}
   <IonToolbar>
     <IonTitle size="small">Small Title above a Default Title</IonTitle>
   </IonToolbar>
   <IonToolbar>
     <IonTitle>Default Title</IonTitle>
->>>>>>> 73dd70d7
+  </IonToolbar>
+  
+  {/*-- Large title --*/}
+  <IonToolbar>
+    <IonTitle size="large">Large Title</IonTitle>
   </IonToolbar>
 );
 ```
 
-<<<<<<< HEAD
 ### Collapsible Large Titles
 
 Ionic provides a way to create the collapsible titles that exist on stock iOS apps. Getting this setup requires configuring your `IonTitle`, `IonHeader`, and (optionally) `IonButtons` elements.
@@ -229,17 +208,20 @@
 
 `IonButtons` elements that do not have `collapse` set will always be visible, regardless of collapsed state.
 
-=======
->>>>>>> 73dd70d7
 
 ### Vue
 
 ```html
 <template>
-<<<<<<< HEAD
   <!-- Default title -->
-=======
->>>>>>> 73dd70d7
+  <ion-toolbar>
+    <ion-title>Default Title</ion-title>
+  </ion-toolbar>
+  
+  <!-- Small title -->
+  <ion-toolbar>
+    <ion-title size="small">Small Title above a Default Title</ion-title>
+  </ion-toolbar>
   <ion-toolbar>
     <ion-title>Default Title</ion-title>
   </ion-toolbar>
@@ -251,7 +233,6 @@
 </template>
 ```
 
-<<<<<<< HEAD
 ### Collapsible Large Titles
 
 Ionic provides a way to create the collapsible titles that exist on stock iOS apps. Getting this setup requires configuring your `ion-title`, `ion-header`, and (optionally) `ion-buttons` elements.
@@ -277,14 +258,6 @@
     ...
     
   </ion-content>
-=======
-  <ion-toolbar>
-    <ion-title size="small">Small Title above a Default Title</ion-title>
-  </ion-toolbar>
-  <ion-toolbar>
-    <ion-title>Default Title</ion-title>
-  </ion-toolbar>
->>>>>>> 73dd70d7
 </template>
 ```
 
