import { Build, Component, ComponentInterface, Element, Event, EventEmitter, Host, Listen, Method, Prop, State, Watch, h } from '@stencil/core';

import { config, getIonMode } from '../../global/ionic-global';
import { Animation, Gesture, GestureDetail, MenuChangeEventDetail, MenuControllerI, MenuI, Side } from '../../interface';
import { GESTURE_CONTROLLER } from '../../utils/gesture';
import { assert, isEndSide as isEnd } from '../../utils/helpers';

@Component({
  tag: 'ion-menu',
  styleUrls: {
    ios: 'menu.ios.scss',
    md: 'menu.md.scss'
  },
  shadow: true
})
export class Menu implements ComponentInterface, MenuI {

  private animation?: Animation;
  private lastOnEnd = 0;
  private gesture?: Gesture;
  private blocker = GESTURE_CONTROLLER.createBlocker({ disableScroll: true });

  private mode = getIonMode(this);

  isAnimating = false;
  width!: number; // TODO
  _isOpen = false;

  backdropEl?: HTMLElement;
  menuInnerEl?: HTMLElement;
  contentEl?: HTMLElement;
  menuCtrl?: MenuControllerI;

  @Element() el!: HTMLIonMenuElement;

  @State() isPaneVisible = false;
  @State() isEndSide = false;

  @Prop({ connect: 'ion-menu-controller' }) lazyMenuCtrl!: HTMLIonMenuControllerElement;

  /**
   * The content's id the menu should use.
   */
  @Prop() contentId?: string;

  /**
   * An id for the menu.
   */
  @Prop() menuId?: string;

  /**
   * The display type of the menu.
   * Available options: `"overlay"`, `"reveal"`, `"push"`.
   */
  @Prop({ mutable: true }) type?: string;

  @Watch('type')
  typeChanged(type: string, oldType: string | undefined) {
    const contentEl = this.contentEl;
    if (contentEl) {
      if (oldType !== undefined) {
        contentEl.classList.remove(`menu-content-${oldType}`);
      }
      contentEl.classList.add(`menu-content-${type}`);
      contentEl.removeAttribute('style');
    }
    if (this.menuInnerEl) {
      // Remove effects of previous animations
      this.menuInnerEl.removeAttribute('style');
    }
    this.animation = undefined;
  }

  /**
   * If `true`, the menu is disabled.
   */
  @Prop({ mutable: true }) disabled = false;

  @Watch('disabled')
  protected disabledChanged() {
    this.updateState();

    this.ionMenuChange.emit({
      disabled: this.disabled,
      open: this._isOpen
    });
  }

  /**
   * Which side of the view the menu should be placed.
   */
  @Prop({ reflectToAttr: true }) side: Side = 'start';

  @Watch('side')
  protected sideChanged() {
    this.isEndSide = isEnd(window, this.side);
  }

  /**
   * If `true`, swiping the menu is enabled.
   */
  @Prop() swipeGesture = true;

  @Watch('swipeGesture')
  protected swipeGestureChanged() {
    this.updateState();
  }
  /**
   * The edge threshold for dragging the menu open.
   * If a drag/swipe happens over this value, the menu is not triggered.
   */
  @Prop() maxEdgeStart = 50;

  /**
   * Emitted when the menu is about to be opened.
   */
  @Event() ionWillOpen!: EventEmitter<void>;

  /**
   * Emitted when the menu is about to be closed.
   */
  @Event() ionWillClose!: EventEmitter<void>;
  /**
   * Emitted when the menu is open.
   */
  @Event() ionDidOpen!: EventEmitter<void>;

  /**
   * Emitted when the menu is closed.
   */
  @Event() ionDidClose!: EventEmitter<void>;

  /**
   * Emitted when the menu state is changed.
   * @internal
   */
  @Event() protected ionMenuChange!: EventEmitter<MenuChangeEventDetail>;

  async componentWillLoad() {
    if (this.type === undefined) {
      this.type = config.get('menuType', this.mode === 'ios' ? 'reveal' : 'overlay');
    }

    if (!Build.isBrowser) {
      this.disabled = true;
      return;
    }

    const menuCtrl = this.menuCtrl = await this.lazyMenuCtrl.componentOnReady().then(p => p._getInstance());
    const el = this.el;
    const parent = el.parentNode as any;
    const content = this.contentId !== undefined
      ? document.getElementById(this.contentId)
      : parent && parent.querySelector && parent.querySelector('[main]');

    if (!content || !content.tagName) {
      // requires content element
      console.error('Menu: must have a "content" element to listen for drag events on.');
      return;
    }
    this.contentEl = content as HTMLElement;

    // add menu's content classes
    content.classList.add('menu-content');

    this.typeChanged(this.type!, undefined);
    this.sideChanged();

    // register this menu with the app's menu controller
    menuCtrl!._register(this);

    this.gesture = (await import('../../utils/gesture')).createGesture({
      el: document,
      gestureName: 'menu-swipe',
      gesturePriority: 30,
      threshold: 10,
      canStart: ev => this.canStart(ev),
      onWillStart: () => this.onWillStart(),
      onStart: () => this.onStart(),
      onMove: ev => this.onMove(ev),
      onEnd: ev => this.onEnd(ev),
    });
    this.updateState();
  }

  componentDidLoad() {
    this.ionMenuChange.emit({ disabled: this.disabled, open: this._isOpen });
  }

  componentDidUnload() {
    this.blocker.destroy();
    this.menuCtrl!._unregister(this);
    if (this.animation) {
      this.animation.destroy();
    }
    if (this.gesture) {
      this.gesture.destroy();
      this.gesture = undefined;
    }

    this.animation = undefined;
    this.contentEl = this.backdropEl = this.menuInnerEl = undefined;
  }

  @Listen('ionSplitPaneVisible', { target: 'body' })
  onSplitPaneChanged(ev: CustomEvent) {
    this.isPaneVisible = ev.detail.isPane(this.el);
    this.updateState();
  }

  @Listen('click', { capture: true })
  onBackdropClick(ev: any) {
    if (this._isOpen && this.lastOnEnd < ev.timeStamp - 100) {
      const shouldClose = (ev.composedPath)
        ? !ev.composedPath().includes(this.menuInnerEl)
        : false;

      if (shouldClose) {
        ev.preventDefault();
        ev.stopPropagation();
        this.close();
      }
    }
  }

  /**
   * Returns `true` is the menu is open.
   */
  @Method()
  isOpen(): Promise<boolean> {
    return Promise.resolve(this._isOpen);
  }

  /**
   * Returns `true` is the menu is active.
   *
   * A menu is active when it can be opened or closed, meaning it's enabled
   * and it's not part of a `ion-split-pane`.
   */
  @Method()
  isActive(): Promise<boolean> {
    return Promise.resolve(this._isActive());
  }

  /**
   * Opens the menu. If the menu is already open or it can't be opened,
   * it returns `false`.
   */
  @Method()
  open(animated = true): Promise<boolean> {
    return this.setOpen(true, animated);
  }

  /**
   * Closes the menu. If the menu is already closed or it can't be closed,
   * it returns `false`.
   */
  @Method()
  close(animated = true): Promise<boolean> {
    return this.setOpen(false, animated);
  }

  /**
   * Toggles the menu. If the menu is already open, it will try to close, otherwise it will try to open it.
   * If the operation can't be completed successfully, it returns `false`.
   */
  @Method()
  toggle(animated = true): Promise<boolean> {
    return this.setOpen(!this._isOpen, animated);
  }

  /**
   * Opens or closes the button.
   * If the operation can't be completed successfully, it returns `false`.
   */
  @Method()
  setOpen(shouldOpen: boolean, animated = true): Promise<boolean> {
    return this.menuCtrl!._setOpen(this, shouldOpen, animated);
  }

  async _setOpen(shouldOpen: boolean, animated = true): Promise<boolean> {
    // If the menu is disabled or it is currently being animated, let's do nothing
    if (!this._isActive() || this.isAnimating || shouldOpen === this._isOpen) {
      return false;
    }

    this.beforeAnimation(shouldOpen);
    await this.loadAnimation();
    await this.startAnimation(shouldOpen, animated);
    this.afterAnimation(shouldOpen);

    return true;
  }

  private async loadAnimation(): Promise<void> {
    // Menu swipe animation takes the menu's inner width as parameter,
    // If `offsetWidth` changes, we need to create a new animation.
    const width = this.menuInnerEl!.offsetWidth;
    if (width === this.width && this.animation !== undefined) {
      return;
    }
    this.width = width;

    // Destroy existing animation
    if (this.animation) {
      this.animation.destroy();
      this.animation = undefined;
    }
    // Create new animation
    this.animation = await this.menuCtrl!._createAnimation(this.type!, this);
  }

  private async startAnimation(shouldOpen: boolean, animated: boolean): Promise<void> {
    const ani = this.animation!.reverse(!shouldOpen);
    if (animated) {
      await ani.playAsync();
    } else {
      ani.playSync();
    }
  }

  private _isActive() {
    return !this.disabled && !this.isPaneVisible;
  }

  private canSwipe(): boolean {
    return this.swipeGesture && !this.isAnimating && this._isActive();
  }

  private canStart(detail: GestureDetail): boolean {
    if (!this.canSwipe()) {
      return false;
    }
    if (this._isOpen) {
      return true;
    // TODO error
    } else if (this.menuCtrl!.getOpenSync()) {
      return false;
    }
    return checkEdgeSide(
      window,
      detail.currentX,
      this.isEndSide,
      this.maxEdgeStart
    );
  }

  private onWillStart(): Promise<void> {
    this.beforeAnimation(!this._isOpen);
    return this.loadAnimation();
  }

  private onStart() {
    if (!this.isAnimating || !this.animation) {
      assert(false, 'isAnimating has to be true');
      return;
    }

    // the cloned animation should not use an easing curve during seek
    this.animation.reverse(this._isOpen).progressStart();
  }

  private onMove(detail: GestureDetail) {
    if (!this.isAnimating || !this.animation) {
      assert(false, 'isAnimating has to be true');
      return;
    }

    const delta = computeDelta(detail.deltaX, this._isOpen, this.isEndSide);
    const stepValue = delta / this.width;
    this.animation.progressStep(stepValue);
  }

  private onEnd(detail: GestureDetail) {
    if (!this.isAnimating || !this.animation) {
      assert(false, 'isAnimating has to be true');
      return;
    }
    const isOpen = this._isOpen;
    const isEndSide = this.isEndSide;
    const delta = computeDelta(detail.deltaX, isOpen, isEndSide);
    const width = this.width;
    const stepValue = delta / width;
    const velocity = detail.velocityX;
    const z = width / 2.0;
    const shouldCompleteRight =
      velocity >= 0 && (velocity > 0.2 || detail.deltaX > z);

    const shouldCompleteLeft =
      velocity <= 0 && (velocity < -0.2 || detail.deltaX < -z);

    const shouldComplete = isOpen
      ? isEndSide ? shouldCompleteRight : shouldCompleteLeft
      : isEndSide ? shouldCompleteLeft : shouldCompleteRight;

    let shouldOpen = !isOpen && shouldComplete;
    if (isOpen && !shouldComplete) {
      shouldOpen = true;
    }

    const missing = shouldComplete ? 1 - stepValue : stepValue;
    const missingDistance = missing * width;
    let realDur = 0;
    if (missingDistance > 5) {
      const dur = missingDistance / Math.abs(velocity);
      realDur = Math.min(dur, 300);
    }

    this.lastOnEnd = detail.timeStamp;
    this.animation
      .onFinish(() => this.afterAnimation(shouldOpen), {
        clearExistingCallbacks: true,
        oneTimeCallback: true
      })
      .progressEnd(shouldComplete, stepValue, realDur);
  }

  private beforeAnimation(shouldOpen: boolean) {
    assert(!this.isAnimating, '_before() should not be called while animating');

    // this places the menu into the correct location before it animates in
    // this css class doesn't actually kick off any animations
    this.el.classList.add(SHOW_MENU);
    if (this.backdropEl) {
      this.backdropEl.classList.add(SHOW_BACKDROP);
    }
    this.blocker.block();
    this.isAnimating = true;
    if (shouldOpen) {
      this.ionWillOpen.emit();
    } else {
      this.ionWillClose.emit();
    }
  }

  private afterAnimation(isOpen: boolean) {
    assert(this.isAnimating, '_before() should be called while animating');

    // keep opening/closing the menu disabled for a touch more yet
    // only add listeners/css if it's enabled and isOpen
    // and only remove listeners/css if it's not open
    // emit opened/closed events
    this._isOpen = isOpen;
    this.isAnimating = false;
    if (!this._isOpen) {
      this.blocker.unblock();
    }

    if (isOpen) {
      // add css class
      if (this.contentEl) {
        this.contentEl.classList.add(MENU_CONTENT_OPEN);
      }

      // emit open event
      this.ionDidOpen.emit();
    } else {
      // remove css classes
      this.el.classList.remove(SHOW_MENU);
      if (this.contentEl) {
        this.contentEl.classList.remove(MENU_CONTENT_OPEN);
      }
      if (this.backdropEl) {
        this.backdropEl.classList.remove(SHOW_BACKDROP);
      }

      // emit close event
      this.ionDidClose.emit();
    }
  }

  private updateState() {
    const isActive = this._isActive();
    if (this.gesture) {
      this.gesture.setDisabled(!isActive || !this.swipeGesture);
    }

    // Close menu immediately
    if (!isActive && this._isOpen) {
      // close if this menu is open, and should not be enabled
      this.forceClosing();
    }

    if (!this.disabled && this.menuCtrl) {
      this.menuCtrl._setActiveMenu(this);
    }
    assert(!this.isAnimating, 'can not be animating');
  }

  private forceClosing() {
    assert(this._isOpen, 'menu cannot be closed');

    this.isAnimating = true;
    const ani = this.animation!.reverse(true);
    ani.playSync();
    this.afterAnimation(false);
  }

<<<<<<< HEAD
=======
  hostData() {
    const { isEndSide, type, disabled, isPaneVisible } = this;
    return {
      role: 'navigation',
      class: {
        [`${this.mode}`]: true,
        [`menu-type-${type}`]: true,
        'menu-enabled': !disabled,
        'menu-side-end': isEndSide,
        'menu-side-start': !isEndSide,
        'menu-pane-visible': isPaneVisible
      }
    };
  }

>>>>>>> eb9bad7a
  render() {
    const { isEndSide, type, disabled, isPaneVisible } = this;
    return (
      <Host
        role="complementary"
        class={{
          [`menu-type-${type}`]: true,
          'menu-enabled': !disabled,
          'menu-side-end': isEndSide,
          'menu-side-start': !isEndSide,
          'menu-pane-visible': isPaneVisible
        }}
      >
        <div
          class="menu-inner"
          ref={el => this.menuInnerEl = el}
        >
          <slot></slot>
        </div>

        <ion-backdrop
          ref={(el: any) => this.backdropEl = el}
          class="menu-backdrop"
          tappable={false}
          stopPropagation={false}
        />
      </Host>
    );
  }
}

function computeDelta(
  deltaX: number,
  isOpen: boolean,
  isEndSide: boolean
): number {
  return Math.max(0, isOpen !== isEndSide ? -deltaX : deltaX);
}

function checkEdgeSide(
  win: Window,
  posX: number,
  isEndSide: boolean,
  maxEdgeStart: number
): boolean {
  if (isEndSide) {
    return posX >= win.innerWidth - maxEdgeStart;
  } else {
    return posX <= maxEdgeStart;
  }
}

const SHOW_MENU = 'show-menu';
const SHOW_BACKDROP = 'show-backdrop';
const MENU_CONTENT_OPEN = 'menu-content-open';<|MERGE_RESOLUTION|>--- conflicted
+++ resolved
@@ -1,4 +1,4 @@
-import { Build, Component, ComponentInterface, Element, Event, EventEmitter, Host, Listen, Method, Prop, State, Watch, h } from '@stencil/core';
+import { Build, Component, ComponentInterface, Element, Event, EventEmitter, Listen, Method, Prop, State, Watch, h } from '@stencil/core';
 
 import { config, getIonMode } from '../../global/ionic-global';
 import { Animation, Gesture, GestureDetail, MenuChangeEventDetail, MenuControllerI, MenuI, Side } from '../../interface';
@@ -496,8 +496,6 @@
     this.afterAnimation(false);
   }
 
-<<<<<<< HEAD
-=======
   hostData() {
     const { isEndSide, type, disabled, isPaneVisible } = this;
     return {
@@ -513,35 +511,22 @@
     };
   }
 
->>>>>>> eb9bad7a
   render() {
-    const { isEndSide, type, disabled, isPaneVisible } = this;
-    return (
-      <Host
-        role="complementary"
-        class={{
-          [`menu-type-${type}`]: true,
-          'menu-enabled': !disabled,
-          'menu-side-end': isEndSide,
-          'menu-side-start': !isEndSide,
-          'menu-pane-visible': isPaneVisible
-        }}
+    return [
+      <div
+        class="menu-inner"
+        ref={el => this.menuInnerEl = el}
       >
-        <div
-          class="menu-inner"
-          ref={el => this.menuInnerEl = el}
-        >
-          <slot></slot>
-        </div>
-
-        <ion-backdrop
-          ref={(el: any) => this.backdropEl = el}
-          class="menu-backdrop"
-          tappable={false}
-          stopPropagation={false}
-        />
-      </Host>
-    );
+        <slot></slot>
+      </div>,
+
+      <ion-backdrop
+        ref={el => this.backdropEl = el}
+        class="menu-backdrop"
+        tappable={false}
+        stopPropagation={false}
+      />
+    ];
   }
 }
 
