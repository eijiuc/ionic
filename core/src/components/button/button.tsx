--- conflicted
+++ resolved
@@ -155,12 +155,8 @@
   }
 
   hostData() {
-<<<<<<< HEAD
     const mode = getIonMode(this);
-    const { buttonType, disabled, color, expand, hasIconOnly, shape, size, strong } = this;
-=======
     const { buttonType, disabled, color, expand, hasIconOnly, shape, strong } = this;
->>>>>>> 828eaaf3
     let fill = this.fill;
     if (fill === undefined) {
       fill = this.inToolbar ? 'clear' : 'solid';
