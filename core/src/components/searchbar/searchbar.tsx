--- conflicted
+++ resolved
@@ -413,18 +413,11 @@
     const mode = getIonMode(this);
     const clearIcon = this.clearIcon || (mode === 'ios' ? 'ios-close-circle' : 'md-close');
     const searchIcon = this.searchIcon;
-<<<<<<< HEAD
-    const cancelButton = this.showCancelButton && (
-      <button
-        type="button"
-        tabIndex={mode === 'ios' && !this.focused ? -1 : undefined}
-=======
 
     const cancelButton = !isCancelButtonSetToNever(this.showCancelButton) && (
       <button
         type="button"
-        tabIndex={this.mode === 'ios' && !this.shouldShowCancelButton() ? -1 : undefined}
->>>>>>> 828eaaf3
+        tabIndex={mode === 'ios' && !this.shouldShowCancelButton() ? -1 : undefined}
         onMouseDown={this.onCancelSearchbar}
         onTouchStart={this.onCancelSearchbar}
         class="searchbar-cancel-button"
