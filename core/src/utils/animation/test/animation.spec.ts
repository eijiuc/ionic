import { createAnimation } from '../animation';
import { getTimeGivenProgression, Point } from '../cubic-bezier';
import { Animation } from '../animation-interface';

describe('Animation Class', () => {

  describe('addElement()', () => {
    let animation: Animation;
    beforeEach(() => {
      animation = createAnimation();
    });

    it('should add 1 element', () => {
      const el = document.createElement('p');
      animation.addElement(el);

      expect(animation.elements.length).toEqual(1);
    });

    it('should add multiple elements', () => {
      const els = [
        document.createElement('p'),
        document.createElement('p'),
        document.createElement('p')
      ];

      animation.addElement(els);

      expect(animation.elements.length).toEqual(els.length);
    });

    it('should not error when trying to add null or undefined', () => {
      const el = document.createElement('p');
      animation.addElement(el);

      animation.addElement(null);
      animation.addElement(undefined);

      expect(animation.elements.length).toEqual(1);
    });
  });

  describe('addAnimation()', () => {
    let animation: Animation;
    beforeEach(() => {
      animation = createAnimation();
    });

    it('should add 1 animation', () => {
      const newAnimation = createAnimation();
      animation.addAnimation(newAnimation);

      expect(animation.childAnimations.length).toEqual(1);
    });

    it('should add multiple animations', () => {
      animation.addAnimation([createAnimation(), createAnimation(), createAnimation()]);

      expect(animation.childAnimations.length).toEqual(3);
    });

    it('should not error when trying to add null or undefined', () => {
      animation.addAnimation(null);
      animation.addAnimation(undefined);

      expect(animation.childAnimations.length).toEqual(0);
    })
  });

  describe('Animation Keyframes', () => {
    let animation: Animation;
    beforeEach(() => {
      animation = createAnimation();
    });

    it('should generate a keyframe', () => {
      animation.keyframes([
        { transform: 'scale(1)', opacity: 1, offset: 0 },
        { transform: 'scale(0.5)', opacity: 0.5, offset: 0.5 },
        { transform: 'scale(0)', opacity: 0, offset: 1 }
      ]);

      expect(animation.getKeyframes().length).toEqual(3);
    });

    it('should set the from keyframe properly', () => {
      animation
        .from('opacity', 0)
        .from('background', 'red')
        .from('color', 'purple');

      const keyframes = animation.getKeyframes();

      expect(keyframes.length).toEqual(1);
      expect(keyframes[0]).toEqual({
        opacity: 0,
        color: 'purple',
        background: 'red',
        offset: 0
      });
    });

    it('should set the to keyframe properly', () => {
      animation
        .to('opacity', 0)
        .to('background', 'red')
        .to('color', 'purple');

      const keyframes = animation.getKeyframes();
      expect(keyframes.length).toEqual(1);
      expect(keyframes[0]).toEqual({
        opacity: 0,
        color: 'purple',
        background: 'red',
        offset: 1
      });
    });

    it('should mix keyframes and fromTo properly', () => {
      animation
        .keyframes([
          { offset: 0, background: 'red' },
          { offset: 0.99, background: 'blue' },
          { offset: 1, background: 'green' }
        ])
        .fromTo('opacity', 0, 1)

      const keyframes = animation.getKeyframes();
      expect(keyframes.length).toEqual(3);
      expect(keyframes[0]).toEqual({
        opacity: 0,
        background: 'red',
        offset: 0
      });

      expect(keyframes[1]).toEqual({
        background: 'blue',
        offset: 0.99
      });

      expect(keyframes[2]).toEqual({
        opacity: 1,
        background: 'green',
        offset: 1
      });
    });
  });

  describe('Animation Config Methods', () => {
    let animation: Animation;
    beforeEach(() => {
      animation = createAnimation();
    });
<<<<<<< HEAD

    it('should get undefined when easing not set', () => {
      expect(animation.getEasing()).toEqual(undefined);
=======
    
    it('should get "linear" when easing not set', () => {
      expect(animation.getEasing()).toEqual("linear");
>>>>>>> 1cbb52c5
    });

    it('should get parent easing when child easing is not set', () => {
      const childAnimation = createAnimation();
      animation
        .addAnimation(childAnimation)
<<<<<<< HEAD
        .easing('linear');

      expect(childAnimation.getEasing()).toEqual('linear');
=======
        .easing('ease-in-out');
      
      expect(childAnimation.getEasing()).toEqual('ease-in-out');
>>>>>>> 1cbb52c5
    });

    it('should get prefer child easing over parent easing', () => {
      const childAnimation = createAnimation();
      childAnimation.easing('linear');

      animation
        .addAnimation(childAnimation)
        .easing('ease-in-out');

      expect(childAnimation.getEasing()).toEqual('linear');
    });

    it('should get linear easing when forceLinear is set', () => {
      animation.easing('ease-in-out');

      animation.progressStart(true);
      expect(animation.getEasing()).toEqual('linear');

      animation.progressEnd();
      expect(animation.getEasing()).toEqual('ease-in-out');
    });
<<<<<<< HEAD

    it('should get undefined when duration not set', () => {
      expect(animation.getDuration()).toEqual(undefined);
=======
    
    it('should get 0 when duration not set', () => {
      expect(animation.getDuration()).toEqual(0);
>>>>>>> 1cbb52c5
    });

    it('should get parent duration when child duration is not set', () => {
      const childAnimation = createAnimation();
      animation
        .addAnimation(childAnimation)
        .duration(500);

      expect(childAnimation.getDuration()).toEqual(500);
    });

    it('should get prefer child duration over parent duration', () => {
      const childAnimation = createAnimation();
      childAnimation.duration(500);

      animation
        .addAnimation(childAnimation)
        .duration(1000);

      expect(childAnimation.getDuration()).toEqual(500);
    });
<<<<<<< HEAD

    it('should get undefined when delay not set', () => {
      expect(animation.getDelay()).toEqual(undefined);
=======
    
    it('should get 0 when delay not set', () => {
      expect(animation.getDelay()).toEqual(0);
>>>>>>> 1cbb52c5
    });

    it('should get parent delay when child delay is not set', () => {
      const childAnimation = createAnimation();
      animation
        .addAnimation(childAnimation)
        .delay(500);

      expect(childAnimation.getDelay()).toEqual(500);
    });

    it('should get prefer child delay over parent delay', () => {
      const childAnimation = createAnimation();
      childAnimation.delay(500);

      animation
        .addAnimation(childAnimation)
        .delay(1000);

      expect(childAnimation.getDelay()).toEqual(500);
    });
<<<<<<< HEAD

    it('should get undefined when iterations not set', () => {
      expect(animation.getIterations()).toEqual(undefined);
=======
    
    it('should get 1 when iterations not set', () => {
      expect(animation.getIterations()).toEqual(1);
>>>>>>> 1cbb52c5
    });

    it('should get parent iterations when child iterations is not set', () => {
      const childAnimation = createAnimation();
      animation
        .addAnimation(childAnimation)
        .iterations(2);

      expect(childAnimation.getIterations()).toEqual(2);
    });

    it('should get prefer child iterations over parent iterations', () => {
      const childAnimation = createAnimation();
      childAnimation.iterations(2);

      animation
        .addAnimation(childAnimation)
        .iterations(1);

      expect(childAnimation.getIterations()).toEqual(2);
<<<<<<< HEAD
    });

    it('should get undefined when fill not set', () => {
      expect(animation.getFill()).toEqual(undefined);
=======
    });    
    
    it('should get "both" when fill not set', () => {
      expect(animation.getFill()).toEqual("both");
>>>>>>> 1cbb52c5
    });

    it('should get parent fill when child fill is not set', () => {
      const childAnimation = createAnimation();
      animation
        .addAnimation(childAnimation)
<<<<<<< HEAD
        .fill('both');

      expect(childAnimation.getFill()).toEqual('both');
=======
        .fill('forwards');
      
      expect(childAnimation.getFill()).toEqual('forwards');
>>>>>>> 1cbb52c5
    });

    it('should get prefer child fill over parent fill', () => {
      const childAnimation = createAnimation();
      childAnimation.fill('none');

      animation
        .addAnimation(childAnimation)
        .fill('forwards');

      expect(childAnimation.getFill()).toEqual('none');
    });
<<<<<<< HEAD

    it('should get undefined when direction not set', () => {
      expect(animation.getDirection()).toEqual(undefined);
=======
    
    it('should get "normal" when direction not set', () => {
      expect(animation.getDirection()).toEqual('normal');
>>>>>>> 1cbb52c5
    });

    it('should get parent direction when child direction is not set', () => {
      const childAnimation = createAnimation();
      animation
        .addAnimation(childAnimation)
        .direction('alternate');

      expect(childAnimation.getDirection()).toEqual('alternate');
    });

    it('should get prefer child direction over parent direction', () => {
      const childAnimation = createAnimation();
      childAnimation.direction('alternate-reverse');

      animation
        .addAnimation(childAnimation)
        .direction('normal');

      expect(childAnimation.getDirection()).toEqual('alternate-reverse');
    });

  })
});

describe('cubic-bezier conversion', () => {
  describe('should properly get a time value (x value) given a progression value (y value)', () => {
    it('cubic-bezier(0.32, 0.72, 0, 1)', () => {
      const equation = [
        new Point(0, 0),
        new Point(0.32, 0.72),
        new Point(0, 1),
        new Point(1, 1)
      ];

      shouldApproximatelyEqual(getTimeGivenProgression(...equation, 0.5), 0.16);
      shouldApproximatelyEqual(getTimeGivenProgression(...equation, 0.97), 0.56);
      shouldApproximatelyEqual(getTimeGivenProgression(...equation, 0.33), 0.11);
    });

    it('cubic-bezier(1, 0, 0.68, 0.28)', () => {
      const equation = [
        new Point(0, 0),
        new Point(1, 0),
        new Point(0.68, 0.28),
        new Point(1, 1)
      ];

      shouldApproximatelyEqual(getTimeGivenProgression(...equation, 0.08), 0.60);
      shouldApproximatelyEqual(getTimeGivenProgression(...equation, 0.50), 0.84);
      shouldApproximatelyEqual(getTimeGivenProgression(...equation, 0.94), 0.98);
    })

    it('cubic-bezier(0.4, 0, 0.6, 1)', () => {
      const equation = [
        new Point(0, 0),
        new Point(0.4, 0),
        new Point(0.6, 1),
        new Point(1, 1)
      ];

      shouldApproximatelyEqual(getTimeGivenProgression(...equation, 0.39), 0.43);
      shouldApproximatelyEqual(getTimeGivenProgression(...equation, 0.03), 0.11);
      shouldApproximatelyEqual(getTimeGivenProgression(...equation, 0.89), 0.78);
    })

    it('cubic-bezier(0, 0, 0.2, 1)', () => {
      const equation = [
        new Point(0, 0),
        new Point(0, 0),
        new Point(0.2, 1),
        new Point(1, 1)
      ];

      shouldApproximatelyEqual(getTimeGivenProgression(...equation, 0.95), 0.71);
      shouldApproximatelyEqual(getTimeGivenProgression(...equation, 0.1), 0.03);
      shouldApproximatelyEqual(getTimeGivenProgression(...equation, 0.70), 0.35);
    })
  })
});

const shouldApproximatelyEqual = (givenValue: number, expectedValue: number): boolean => {
  expect(Math.abs(expectedValue - givenValue)).toBeLessThanOrEqual(0.01);
}<|MERGE_RESOLUTION|>--- conflicted
+++ resolved
@@ -60,8 +60,8 @@
     });
 
     it('should not error when trying to add null or undefined', () => {
-      animation.addAnimation(null);
-      animation.addAnimation(undefined);
+      animation.addAnimation(null!);
+      animation.addAnimation(undefined!);
 
       expect(animation.childAnimations.length).toEqual(0);
     })
@@ -151,30 +151,18 @@
     beforeEach(() => {
       animation = createAnimation();
     });
-<<<<<<< HEAD
-
-    it('should get undefined when easing not set', () => {
-      expect(animation.getEasing()).toEqual(undefined);
-=======
-    
+
     it('should get "linear" when easing not set', () => {
       expect(animation.getEasing()).toEqual("linear");
->>>>>>> 1cbb52c5
     });
 
     it('should get parent easing when child easing is not set', () => {
       const childAnimation = createAnimation();
       animation
         .addAnimation(childAnimation)
-<<<<<<< HEAD
-        .easing('linear');
-
-      expect(childAnimation.getEasing()).toEqual('linear');
-=======
         .easing('ease-in-out');
-      
+
       expect(childAnimation.getEasing()).toEqual('ease-in-out');
->>>>>>> 1cbb52c5
     });
 
     it('should get prefer child easing over parent easing', () => {
@@ -194,18 +182,12 @@
       animation.progressStart(true);
       expect(animation.getEasing()).toEqual('linear');
 
-      animation.progressEnd();
+      animation.progressEnd(undefined, 0);
       expect(animation.getEasing()).toEqual('ease-in-out');
     });
-<<<<<<< HEAD
-
-    it('should get undefined when duration not set', () => {
-      expect(animation.getDuration()).toEqual(undefined);
-=======
-    
+
     it('should get 0 when duration not set', () => {
       expect(animation.getDuration()).toEqual(0);
->>>>>>> 1cbb52c5
     });
 
     it('should get parent duration when child duration is not set', () => {
@@ -227,15 +209,9 @@
 
       expect(childAnimation.getDuration()).toEqual(500);
     });
-<<<<<<< HEAD
-
-    it('should get undefined when delay not set', () => {
-      expect(animation.getDelay()).toEqual(undefined);
-=======
-    
+
     it('should get 0 when delay not set', () => {
       expect(animation.getDelay()).toEqual(0);
->>>>>>> 1cbb52c5
     });
 
     it('should get parent delay when child delay is not set', () => {
@@ -257,15 +233,9 @@
 
       expect(childAnimation.getDelay()).toEqual(500);
     });
-<<<<<<< HEAD
-
-    it('should get undefined when iterations not set', () => {
-      expect(animation.getIterations()).toEqual(undefined);
-=======
-    
+
     it('should get 1 when iterations not set', () => {
       expect(animation.getIterations()).toEqual(1);
->>>>>>> 1cbb52c5
     });
 
     it('should get parent iterations when child iterations is not set', () => {
@@ -286,32 +256,19 @@
         .iterations(1);
 
       expect(childAnimation.getIterations()).toEqual(2);
-<<<<<<< HEAD
-    });
-
-    it('should get undefined when fill not set', () => {
-      expect(animation.getFill()).toEqual(undefined);
-=======
-    });    
-    
+    });
+
     it('should get "both" when fill not set', () => {
       expect(animation.getFill()).toEqual("both");
->>>>>>> 1cbb52c5
     });
 
     it('should get parent fill when child fill is not set', () => {
       const childAnimation = createAnimation();
       animation
         .addAnimation(childAnimation)
-<<<<<<< HEAD
-        .fill('both');
-
-      expect(childAnimation.getFill()).toEqual('both');
-=======
         .fill('forwards');
-      
+
       expect(childAnimation.getFill()).toEqual('forwards');
->>>>>>> 1cbb52c5
     });
 
     it('should get prefer child fill over parent fill', () => {
@@ -324,15 +281,9 @@
 
       expect(childAnimation.getFill()).toEqual('none');
     });
-<<<<<<< HEAD
-
-    it('should get undefined when direction not set', () => {
-      expect(animation.getDirection()).toEqual(undefined);
-=======
-    
+
     it('should get "normal" when direction not set', () => {
       expect(animation.getDirection()).toEqual('normal');
->>>>>>> 1cbb52c5
     });
 
     it('should get parent direction when child direction is not set', () => {
