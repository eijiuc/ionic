import { GESTURE_CONTROLLER } from './gesture-controller';
import { createPointerEvents } from './pointer-events';
import { createPanRecognizer } from './recognizers';

export const createGesture = (config: GestureConfig): Gesture => {
  let hasCapturedPan = false;
  let hasStartedPan = false;
  let hasFiredStart = true;
  let isMoveQueued = false;

  const finalConfig = {
    disableScroll: false,
    direction: 'x',
    gesturePriority: 0,
    passive: true,
    maxAngle: 40,
    threshold: 10,
    mouseEvents: true,

    ...config
  };

  const canStart = finalConfig.canStart;
  const onWillStart = finalConfig.onWillStart;
  const onStart = finalConfig.onStart;
  const onEnd = finalConfig.onEnd;
  const notCaptured = finalConfig.notCaptured;
  const onMove = finalConfig.onMove;
  const threshold = finalConfig.threshold;

  const detail = {
    type: 'pan',
    startX: 0,
    startY: 0,
    startTimeStamp: 0,
    currentX: 0,
    currentY: 0,
    velocityX: 0,
    velocityY: 0,
    deltaX: 0,
    deltaY: 0,
    timeStamp: 0,
    event: undefined as any,
    data: undefined
  };

<<<<<<< HEAD
  const pointerEvents = createPointerEvents(
    finalConfig.el,
    pointerDown,
    pointerMove,
    pointerUp,
    finalConfig.mouseEvents,
    {
      capture: false,
    }
  );

=======
>>>>>>> a81653bc
  const pan = createPanRecognizer(finalConfig.direction, finalConfig.threshold, finalConfig.maxAngle);
  const gesture = GESTURE_CONTROLLER.createGesture({
    name: config.gestureName,
    priority: config.gesturePriority,
    disableScroll: config.disableScroll
  });

  const pointerDown = (ev: UIEvent): boolean => {
    const timeStamp = now(ev);
    if (hasStartedPan || !hasFiredStart) {
      return false;
    }

    updateDetail(ev, detail);
    detail.startX = detail.currentX;
    detail.startY = detail.currentY;
    detail.startTimeStamp = detail.timeStamp = timeStamp;
    detail.velocityX = detail.velocityY = detail.deltaX = detail.deltaY = 0;
    detail.event = ev;

    // Check if gesture can start
    if (canStart && canStart(detail) === false) {
      return false;
    }
    // Release fallback
    gesture.release();

    // Start gesture
    if (!gesture.start()) {
      return false;
    }

    hasStartedPan = true;
    if (threshold === 0) {
      return tryToCapturePan();
    }
    pan.start(detail.startX, detail.startY);
    return true;
  };

  const pointerMove = (ev: UIEvent) => {
    // fast path, if gesture is currently captured
    // do minimum job to get user-land even dispatched
    if (hasCapturedPan) {
      if (!isMoveQueued && hasFiredStart) {
        isMoveQueued = true;
        calcGestureData(detail, ev);
        requestAnimationFrame(fireOnMove);
      }
      return;
    }

    // gesture is currently being detected
    calcGestureData(detail, ev);
    if (pan.detect(detail.currentX, detail.currentY)) {
      if (!pan.isGesture() || !tryToCapturePan()) {
        abortGesture();
      }
    }
  };

  const fireOnMove = () => {
    // Since fireOnMove is called inside a RAF, onEnd() might be called,
    // we must double check hasCapturedPan
    if (!hasCapturedPan) {
      return;
    }
    isMoveQueued = false;
    if (onMove) {
      onMove(detail);
    }
  };

  const tryToCapturePan = (): boolean => {
    if (gesture && !gesture.capture()) {
      return false;
    }
    hasCapturedPan = true;
    hasFiredStart = false;

    // reset start position since the real user-land event starts here
    // If the pan detector threshold is big, not resetting the start position
    // will cause a jump in the animation equal to the detector threshold.
    // the array of positions used to calculate the gesture velocity does not
    // need to be cleaned, more points in the positions array always results in a
    // more accurate value of the velocity.
    detail.startX = detail.currentX;
    detail.startY = detail.currentY;
    detail.startTimeStamp = detail.timeStamp;

    if (onWillStart) {
      onWillStart(detail).then(fireOnStart);
    } else {
      fireOnStart();
    }
    return true;
  };

  const fireOnStart = () => {
    if (onStart) {
      onStart(detail);
    }
    hasFiredStart = true;
  };

  const reset = () => {
    hasCapturedPan = false;
    hasStartedPan = false;
    isMoveQueued = false;
    hasFiredStart = true;

    gesture.release();
  };

  // END *************************

  const pointerUp = (ev: UIEvent | undefined) => {
    const tmpHasCaptured = hasCapturedPan;
    const tmpHasFiredStart = hasFiredStart;
    reset();

    if (!tmpHasFiredStart) {
      return;
    }
    calcGestureData(detail, ev);

    // Try to capture press
    if (tmpHasCaptured) {
      if (onEnd) {
        onEnd(detail);
      }
      return;
    }

    // Not captured any event
    if (notCaptured) {
      notCaptured(detail);
    }
  };

  const pointerEvents = createPointerEvents(
    finalConfig.el,
    pointerDown,
    pointerMove,
    pointerUp,
    {
      capture: false,
    }
  );

  const abortGesture = () => {
    reset();
    pointerEvents.stop();
    if (notCaptured) {
      notCaptured(detail);
    }
  };

  return {
    setDisabled(disabled: boolean) {
      if (disabled && hasCapturedPan) {
        pointerUp(undefined);
      }
      pointerEvents.setDisabled(disabled);
    },
    destroy() {
      gesture.destroy();
      pointerEvents.destroy();
    }
  };
};

const calcGestureData = (detail: GestureDetail, ev: UIEvent | undefined) => {
  if (!ev) {
    return;
  }
  const prevX = detail.currentX;
  const prevY = detail.currentY;
  const prevT = detail.timeStamp;

  updateDetail(ev, detail);

  const currentX = detail.currentX;
  const currentY = detail.currentY;
  const timestamp = detail.timeStamp = now(ev);
  const timeDelta = timestamp - prevT;
  if (timeDelta > 0 && timeDelta < 100) {
    const velocityX = (currentX - prevX) / timeDelta;
    const velocityY = (currentY - prevY) / timeDelta;
    detail.velocityX = velocityX * 0.7 + detail.velocityX * 0.3;
    detail.velocityY = velocityY * 0.7 + detail.velocityY * 0.3;
  }
  detail.deltaX = currentX - detail.startX;
  detail.deltaY = currentY - detail.startY;
  detail.event = ev;
};

const updateDetail = (ev: any, detail: GestureDetail) => {
  // get X coordinates for either a mouse click
  // or a touch depending on the given event
  let x = 0;
  let y = 0;
  if (ev) {
    const changedTouches = ev.changedTouches;
    if (changedTouches && changedTouches.length > 0) {
      const touch = changedTouches[0];
      x = touch.clientX;
      y = touch.clientY;
    } else if (ev.pageX !== undefined) {
      x = ev.pageX;
      y = ev.pageY;
    }
  }
  detail.currentX = x;
  detail.currentY = y;
};

const now = (ev: UIEvent) => {
  return ev.timeStamp || Date.now();
};

export interface GestureDetail {
  type: string;
  startX: number;
  startY: number;
  startTimeStamp: number;
  currentX: number;
  currentY: number;
  velocityX: number;
  velocityY: number;
  deltaX: number;
  deltaY: number;
  timeStamp: number;
  event: UIEvent;
  data?: any;
}

export type GestureCallback = (detail: GestureDetail) => boolean | void;

export interface Gesture {
  setDisabled(disabled: boolean): void;
  destroy(): void;
}

export interface GestureConfig {
  el: Node;
  disableScroll?: boolean;
  mouseEvents?: boolean;

  direction?: 'x' | 'y';
  gestureName: string;
  gesturePriority?: number;
  passive?: boolean;
  maxAngle?: number;
  threshold?: number;

  canStart?: GestureCallback;
  onWillStart?: (_: GestureDetail) => Promise<void>;
  onStart?: GestureCallback;
  onMove?: GestureCallback;
  onEnd?: GestureCallback;
  notCaptured?: GestureCallback;
}

export { GESTURE_CONTROLLER };<|MERGE_RESOLUTION|>--- conflicted
+++ resolved
@@ -44,20 +44,6 @@
     data: undefined
   };
 
-<<<<<<< HEAD
-  const pointerEvents = createPointerEvents(
-    finalConfig.el,
-    pointerDown,
-    pointerMove,
-    pointerUp,
-    finalConfig.mouseEvents,
-    {
-      capture: false,
-    }
-  );
-
-=======
->>>>>>> a81653bc
   const pan = createPanRecognizer(finalConfig.direction, finalConfig.threshold, finalConfig.maxAngle);
   const gesture = GESTURE_CONTROLLER.createGesture({
     name: config.gestureName,
@@ -203,9 +189,10 @@
     pointerDown,
     pointerMove,
     pointerUp,
+  finalConfig.mouseEvents,
     {
       capture: false,
-    }
+    },
   );
 
   const abortGesture = () => {
