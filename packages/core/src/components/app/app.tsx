--- conflicted
+++ resolved
@@ -1,10 +1,5 @@
-<<<<<<< HEAD
-import { Element, Component, Listen, Prop } from '@stencil/core';
+import { Component, Element, Listen, Prop } from '@stencil/core';
 import { Nav, NavContainer } from '../../navigation/nav-interfaces';
-=======
-import { Component, Element, Listen, Prop } from '@stencil/core';
-import { Nav, NavContainer, OverlayPortal } from '../../navigation/nav-interfaces';
->>>>>>> fffa9b54606f47336abfbb232405186787180b12
 import { Config } from '../..';
 import { App } from './app-interfaces';
 import { isReady } from '../../utils/helpers';
