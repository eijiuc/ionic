--- conflicted
+++ resolved
@@ -44,11 +44,7 @@
     "react-router-dom": "^5.0.1"
   },
   "devDependencies": {
-<<<<<<< HEAD
-    "@ionic/react": "file:../react/ionic-react-4.8.0-rc.1.tgz",
-=======
     "@ionic/react": "4.8.0-rc.2-1",
->>>>>>> fc9ee90d
     "@types/jest": "^23.3.9",
     "@types/node": "12.6.9",
     "@types/react": "^16.8.19",
