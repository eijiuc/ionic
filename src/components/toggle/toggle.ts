--- conflicted
+++ resolved
@@ -105,15 +105,6 @@
 
 
   render() {
-<<<<<<< HEAD
-    return h(this,
-      h('ion-gesture', Ionic.theme(this, 'toggle', {
-        class: {
-          'toggle-activated': this.activated,
-          'toggle-checked': this.checked,
-          'toggle-disabled': this.disabled,
-        },
-=======
     return h(this, Ionic.theme(this, 'toggle', {
       class: {
         'toggle-activated': this.activated,
@@ -121,7 +112,6 @@
         'toggle-disabled': this.disabled,
       },
     }), h('ion-gesture', {
->>>>>>> 6d2118f0
         props: {
           'canStart': this.canStart.bind(this),
           'onStart': this.onDragStart.bind(this),
@@ -135,11 +125,7 @@
           'threshold': 20,
           'attachTo': 'parent'
         }
-<<<<<<< HEAD
-      }),
-=======
     },
->>>>>>> 6d2118f0
         [
           h('div.toggle-icon',
             h('div.toggle-inner')
