--- conflicted
+++ resolved
@@ -119,11 +119,9 @@
     <br>
     <code>date: {{month}}/{{year}}</code>
     <br>
-<<<<<<< HEAD
     <code>status: {{status}}</code>
-=======
+    <br>
     <code>currency: {{currency | json}}</code>
->>>>>>> 43d8bbdd
     <br>
   </p>
 
