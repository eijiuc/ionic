<ion-header>

  <ion-toolbar>
    <ion-title>Map Card</ion-title>
  </ion-toolbar>

</ion-header>


<ion-content class="map-cards">

  <ion-card>

    <img src="data:image/gif;base64,R0lGODlhAQABAIAAAAAAAAAAACH5BAAAAAAALAAAAAABAAEAAAICTAEAOw==">
    <button ion-button icon-only fab fab-right fab-top>
      <ion-icon name="pin"></ion-icon>
    </button>

    <ion-item>
      <ion-icon item-left large name="football"></ion-icon>
      <h2>Museum of Football</h2>
      <p>11 N. Way St, Madison, WI 53703</p>
    </ion-item>

    <ion-item>
      <ion-icon item-left large name="wine"></ion-icon>
      <h2>Institute of Fine Cocktails</h2>
      <p>14 S. Hop Avenue, Madison, WI 53703</p>
    </ion-item>

    <ion-item>
<<<<<<< HEAD
      <span item-left>18 min</span>
      <span item-left>(2.6 mi)</span>
      <button ion-button icon-left primary clear item-right>
=======
      <span item-start>18 min</span>
      <span item-start>(2.6 mi)</span>
      <button ion-button icon-start primary clear item-end>
>>>>>>> 3e0d43e7
        <ion-icon name="navigate"></ion-icon>
        Start
      </button>
    </ion-item>

  </ion-card>

  <ion-card>

    <img src="data:image/gif;base64,R0lGODlhAQABAIAAAAAAAAAAACH5BAAAAAAALAAAAAABAAEAAAICTAEAOw==">
    <button ion-button danger fab fab-right fab-top>
      <ion-icon name="pin"></ion-icon>
    </button>

    <ion-item>
      <ion-icon item-left large name="cloud"></ion-icon>
      <h2>Yoshi's Island</h2>
      <p>Iggy Koopa</p>
    </ion-item>

    <ion-item>
      <ion-icon item-left large name="leaf"></ion-icon>
      <h2>Forest of Illusion</h2>
      <p>Roy Koopa</p>
    </ion-item>

    <ion-item>
<<<<<<< HEAD
      <span item-left>3 hr</span>
      <span item-left>(4.8 mi)</span>
      <button ion-button icon-left danger clear item-right>
=======
      <span item-start>3 hr</span>
      <span item-start>(4.8 mi)</span>
      <button ion-button icon-start danger clear item-end>
>>>>>>> 3e0d43e7
        <ion-icon name="navigate"></ion-icon>
        Start
      </button>
    </ion-item>

  </ion-card>

  <ion-card>

    <img src="data:image/gif;base64,R0lGODlhAQABAIAAAAAAAAAAACH5BAAAAAAALAAAAAABAAEAAAICTAEAOw==">
    <button ion-button secondary fab fab-right fab-top>
      <ion-icon name="pin"></ion-icon>
    </button>

    <ion-item>
      <ion-icon item-left large name="information-circle"></ion-icon>
      <h2>Museum of Information</h2>
      <p>44 Rue de Info, 75010 Paris, France</p>
    </ion-item>

    <ion-item>
      <ion-icon item-left large name="leaf"></ion-icon>
      <h2>General Pharmacy</h2>
      <p>1 Avenue Faux, 75010 Paris, France</p>
    </ion-item>

    <ion-item>
<<<<<<< HEAD
      <span item-left secondary>26 min</span>
      <span item-left>(8.1 mi)</span>
      <button ion-button icon-left secondary clear item-right>
=======
      <span item-start secondary>26 min</span>
      <span item-start>(8.1 mi)</span>
      <button ion-button icon-start secondary clear item-end>
>>>>>>> 3e0d43e7
        <ion-icon name="navigate"></ion-icon>
        Start
      </button>
    </ion-item>

  </ion-card>

</ion-content>


<style>
  .map-cards img {
    height: 200px;
  }
</style><|MERGE_RESOLUTION|>--- conflicted
+++ resolved
@@ -29,15 +29,9 @@
     </ion-item>
 
     <ion-item>
-<<<<<<< HEAD
-      <span item-left>18 min</span>
-      <span item-left>(2.6 mi)</span>
-      <button ion-button icon-left primary clear item-right>
-=======
       <span item-start>18 min</span>
       <span item-start>(2.6 mi)</span>
       <button ion-button icon-start primary clear item-end>
->>>>>>> 3e0d43e7
         <ion-icon name="navigate"></ion-icon>
         Start
       </button>
@@ -65,15 +59,9 @@
     </ion-item>
 
     <ion-item>
-<<<<<<< HEAD
-      <span item-left>3 hr</span>
-      <span item-left>(4.8 mi)</span>
-      <button ion-button icon-left danger clear item-right>
-=======
       <span item-start>3 hr</span>
       <span item-start>(4.8 mi)</span>
       <button ion-button icon-start danger clear item-end>
->>>>>>> 3e0d43e7
         <ion-icon name="navigate"></ion-icon>
         Start
       </button>
@@ -101,15 +89,9 @@
     </ion-item>
 
     <ion-item>
-<<<<<<< HEAD
-      <span item-left secondary>26 min</span>
-      <span item-left>(8.1 mi)</span>
-      <button ion-button icon-left secondary clear item-right>
-=======
       <span item-start secondary>26 min</span>
       <span item-start>(8.1 mi)</span>
       <button ion-button icon-start secondary clear item-end>
->>>>>>> 3e0d43e7
         <ion-icon name="navigate"></ion-icon>
         Start
       </button>
