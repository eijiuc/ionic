@import "../../themes/ionic.globals.wp";
@import "./card";


// Windows Card
// --------------------------------------------------

/// @prop - Margin top of the card
$card-wp-margin-top:                  8px !default;

/// @prop - Margin right of the card
$card-wp-margin-right:                8px !default;

/// @prop - Margin bottom of the card
$card-wp-margin-bottom:               8px !default;

/// @prop - Margin left of the card
$card-wp-margin-left:                 8px !default;
<<<<<<< HEAD
=======
/// @prop - Margin start of the card
$card-wp-margin-start:                $card-wp-margin-left;
>>>>>>> 6d2118f0

/// @prop - Padding top of the media on the card
$card-wp-padding-media-top:           10px !default;

/// @prop - Padding bottom of the media on the card
$card-wp-padding-media-bottom:        10px !default;

/// @prop - Size of the card avatar
$card-wp-avatar-size:                 4rem !default;

/// @prop - Size of the card thumbnail
$card-wp-thumbnail-size:              8rem !default;

/// @prop - Background color of the card
$card-wp-background-color:            $list-wp-background-color !default;

/// @prop - Box shadow color of the card
$card-wp-box-shadow-color:            rgba(0, 0, 0, .2) !default;

/// @prop - Box shadow of the card
$card-wp-box-shadow:                  0 1px 1px 1px $card-wp-box-shadow-color !default;

/// @prop - Border radius of the card
$card-wp-border-radius:               1px !default;

/// @prop - Font size of the card
$card-wp-font-size:                   1.4rem !default;

/// @prop - Line height of the card
$card-wp-line-height:                 1.5 !default;

/// @prop - Color of the card text
$card-wp-text-color:                  #222 !default;


.card-wp {
  margin: $card-wp-margin-top $card-wp-margin-right $card-wp-margin-bottom $card-wp-margin-left;

  width: calc(100% - #{($card-wp-margin-right + $card-wp-margin-left)});

  border-radius: $card-wp-border-radius;
  font-size: $card-wp-font-size;

  background: $card-wp-background-color;
  box-shadow: $card-wp-box-shadow;
}

.card-wp ion-list {
  margin-bottom: 0;
}

.card-wp > .item:last-child,
.card-wp > .item:last-child .item-inner,
.card-wp > .item-wrapper:last-child .item {
  border-bottom: 0;
}

.card-wp .item-wp.item-block .item-inner {
  border: 0;
}

.card-header-wp + .card-content-wp,
.card-wp .item + .card-content-wp {
  padding-top: 0;
}

.card .note-wp {
  font-size: 1.3rem;
}

.card-wp h1 {
  margin: 0 0 2px;

  font-size: 2.4rem;
  font-weight: normal;
  color: $card-wp-text-color;
}

.card-wp h2 {
  margin: 2px 0;

  font-size: 1.6rem;
  font-weight: normal;
  color: $card-wp-text-color;
}

.card-wp h3,
.card-wp h4,
.card-wp h5,
.card-wp h6 {
  margin: 2px 0;

  font-size: 1.4rem;
  font-weight: normal;
  color: $card-wp-text-color;
}

.card-wp p {
  margin: 0 0 2px;

  font-size: 1.4rem;
  font-weight: normal;
  line-height: 1.5;
  color: $card-wp-text-color;
}

.card-wp + ion-card {
  margin-top: 0;
}


// Generate Windows Card Colors
// --------------------------------------------------

@each $color-name, $color-base, $color-contrast in get-colors($colors-wp) {

  .card-wp .text-wp-#{$color-name} {
    color: $color-base;
  }

  .card-wp-#{$color-name} {
    color: $color-contrast;
    background-color: $color-base;

    h1,
    h2,
    h3,
    h4,
    h5,
    h6,
    p {
      color: $color-contrast;
    }

    @each $color-name, $color-base, $color-contrast in get-colors($colors-wp) {
      .text-wp-#{$color-name} {
        color: $color-base;
      }
    }
  }

}<|MERGE_RESOLUTION|>--- conflicted
+++ resolved
@@ -16,11 +16,9 @@
 
 /// @prop - Margin left of the card
 $card-wp-margin-left:                 8px !default;
-<<<<<<< HEAD
-=======
+
 /// @prop - Margin start of the card
 $card-wp-margin-start:                $card-wp-margin-left;
->>>>>>> 6d2118f0
 
 /// @prop - Padding top of the media on the card
 $card-wp-padding-media-top:           10px !default;
