
<<<<<<< HEAD

/**
 * Import Angular
 */
import { ANALYZE_FOR_ENTRY_COMPONENTS, APP_INITIALIZER, ComponentFactoryResolver, CUSTOM_ELEMENTS_SCHEMA, Inject, Injector, ModuleWithProviders, NgModule, NgZone, Optional } from '@angular/core';
import { APP_BASE_HREF, Location, LocationStrategy, HashLocationStrategy, PathLocationStrategy, PlatformLocation } from '@angular/common';
import { DOCUMENT } from '@angular/platform-browser';
import { FormsModule, ReactiveFormsModule } from '@angular/forms';
import { CommonModule } from '@angular/common';

/**
 * Import Other
 */
import { DeepLinkConfig } from './navigation/nav-util';

/**
 * Import Providers
 */
import { ActionSheetController } from './components/action-sheet/action-sheet-controller';
import { AlertController } from './components/alert/alert-controller';
import { App } from './components/app/app';
import { AppRootToken } from './components/app/app-root';
import { Config, setupConfig, ConfigToken } from './config/config';
import { DeepLinker, setupDeepLinker } from './navigation/deep-linker';
import { DomController } from './platform/dom-controller';
import { Events, setupProvideEvents } from './util/events';
import { Form } from './util/form';
import { GestureController } from './gestures/gesture-controller';
import { Haptic } from './tap-click/haptic';
import { Keyboard } from './platform/keyboard';
import { LoadingController } from './components/loading/loading-controller';
import { MenuController } from './components/menu/menu-controller';
import { ModalController } from './components/modal/modal-controller';
import { ModuleLoader, provideModuleLoader, setupPreloading, LAZY_LOADED_TOKEN } from './util/module-loader';
import { NgModuleLoader } from './util/ng-module-loader';
import { PickerController } from './components/picker/picker-controller';
import { Platform, setupPlatform } from './platform/platform';
import { PlatformConfigToken, providePlatformConfigs } from './platform/platform-registry';
import { PopoverController } from './components/popover/popover-controller';
import { setupCore } from './util/ionic-core';
import { TapClick, setupTapClick } from './tap-click/tap-click';
import { ToastController } from './components/toast/toast-controller';
import { registerModeConfigs } from './config/mode-registry';
import { TransitionController } from './transitions/transition-controller';
import { UrlSerializer, setupUrlSerializer, DeepLinkConfigToken } from './navigation/url-serializer';


/**
 * Import Modules
 */
import { ActionSheetModule } from './components/action-sheet/action-sheet.module';
import { AlertModule } from './components/alert/alert.module';
import { AppModule } from './components/app/app.module';
import { AvatarModule } from './components/avatar/avatar.module';
import { BackdropModule } from './components/backdrop/backdrop.module';
import { ButtonModule } from './components/button/button.module';
import { CardModule } from './components/card/card.module';
import { CheckboxModule } from './components/checkbox/checkbox.module';
import { ChipModule } from './components/chip/chip.module';
import { ClickBlockModule } from './components/click-block/click-block.module';
import { ContentModule } from './components/content/content.module';
import { DateTimeModule } from './components/datetime/datetime.module';
import { FabModule } from './components/fab/fab.module';
import { GridModule } from './components/grid/grid.module';
import { IconModule } from './components/icon/icon.module';
import { ImgModule } from './components/img/img.module';
import { InfiniteScrollModule } from './components/infinite-scroll/infinite-scroll.module';
import { InputModule } from './components/input/input.module';
import { ItemModule } from './components/item/item.module';
import { LabelModule } from './components/label/label.module';
import { ListModule } from './components/list/list.module';
import { LoadingModule } from './components/loading/loading.module';
import { MenuModule } from './components/menu/menu.module';
import { ModalModule } from './components/modal/modal.module';
import { NavModule } from './components/nav/nav.module';
import { NavbarModule } from './components/navbar/navbar.module';
import { NoteModule } from './components/note/note.module';
import { OptionModule } from './components/option/option.module';
import { PickerModule } from './components/picker/picker.module';
import { PopoverModule } from './components/popover/popover.module';
import { RadioModule } from './components/radio/radio.module';
import { RangeModule } from './components/range/range.module';
import { RefresherModule } from './components/refresher/refresher.module';
import { ScrollModule } from './components/scroll/scroll.module';
import { SearchbarModule } from './components/searchbar/searchbar.module';
import { SegmentModule } from './components/segment/segment.module';
import { SelectModule } from './components/select/select.module';
import { ShowHideWhenModule } from './components/show-hide-when/show-hide-when.module';
import { SlidesModule } from './components/slides/slides.module';
import { SpinnerModule } from './components/spinner/spinner.module';
import { SplitPaneModule } from './components/split-pane/split-pane.module';
import { TabsModule } from './components/tabs/tabs.module';
import { ThumbnailModule } from './components/thumbnail/thumbnail.module';
import { ToastModule } from './components/toast/toast.module';
import { ToggleModule } from './components/toggle/toggle.module';
import { ToolbarModule } from './components/toolbar/toolbar.module';
import { TypographyModule } from './components/typography/typography.module';
import { VirtualScrollModule } from './components/virtual-scroll/virtual-scroll.module';


/**
 * Export Modules
 */
export { ActionSheetModule } from './components/action-sheet/action-sheet.module';
export { AlertModule } from './components/alert/alert.module';
export { AppModule } from './components/app/app.module';
export { AvatarModule } from './components/avatar/avatar.module';
export { BackdropModule } from './components/backdrop/backdrop.module';
export { ButtonModule } from './components/button/button.module';
export { CardModule } from './components/card/card.module';
export { CheckboxModule } from './components/checkbox/checkbox.module';
export { ChipModule } from './components/chip/chip.module';
export { ClickBlockModule } from './components/click-block/click-block.module';
export { ContentModule } from './components/content/content.module';
export { DateTimeModule } from './components/datetime/datetime.module';
export { FabModule } from './components/fab/fab.module';
export { GridModule } from './components/grid/grid.module';
export { IconModule } from './components/icon/icon.module';
export { ImgModule } from './components/img/img.module';
export { InfiniteScrollModule } from './components/infinite-scroll/infinite-scroll.module';
export { InputModule } from './components/input/input.module';
export { ItemModule } from './components/item/item.module';
export { LabelModule } from './components/label/label.module';
export { ListModule } from './components/list/list.module';
export { LoadingModule } from './components/loading/loading.module';
export { MenuModule } from './components/menu/menu.module';
export { ModalModule } from './components/modal/modal.module';
export { NavModule } from './components/nav/nav.module';
export { NavbarModule } from './components/navbar/navbar.module';
export { NoteModule } from './components/note/note.module';
export { OptionModule } from './components/option/option.module';
export { PickerModule } from './components/picker/picker.module';
export { PopoverModule } from './components/popover/popover.module';
export { RadioModule } from './components/radio/radio.module';
export { RangeModule } from './components/range/range.module';
export { RefresherModule } from './components/refresher/refresher.module';
export { ScrollModule } from './components/scroll/scroll.module';
export { SearchbarModule } from './components/searchbar/searchbar.module';
export { SegmentModule } from './components/segment/segment.module';
export { SelectModule } from './components/select/select.module';
export { ShowHideWhenModule } from './components/show-hide-when/show-hide-when.module';
export { SlidesModule } from './components/slides/slides.module';
export { SpinnerModule } from './components/spinner/spinner.module';
export { SplitPaneModule } from './components/split-pane/split-pane.module';
export { TabsModule } from './components/tabs/tabs.module';
export { ThumbnailModule } from './components/thumbnail/thumbnail.module';
export { ToastModule } from './components/toast/toast.module';
export { ToggleModule } from './components/toggle/toggle.module';
export { ToolbarModule } from './components/toolbar/toolbar.module';
export { TypographyModule } from './components/typography/typography.module';
export { VirtualScrollModule } from './components/virtual-scroll/virtual-scroll.module';

/**
 * Export Components/Directives
 */
=======
export { IonicApp } from './components/app/app-root';
export { MenuController } from './components/app/menu-controller';
>>>>>>> f26c4b4f
export { ActionSheet } from './components/action-sheet/action-sheet';
export { ActionSheetController } from './components/action-sheet/action-sheet-controller';
export { ActionSheetOptions } from './components/action-sheet/action-sheet-options';
export { ActionSheetCmp } from './components/action-sheet/action-sheet-component';
export { Alert } from './components/alert/alert';
export { AlertController } from './components/alert/alert-controller';
export { AlertOptions } from './components/alert/alert-options';
export { AlertCmp } from './components/alert/alert-component';
export { App } from './components/app/app';
export { Avatar } from './components/avatar/avatar';
export { Backdrop } from './components/backdrop/backdrop';
export { Button } from './components/button/button';
export { Card } from './components/card/card';
export { CardContent } from './components/card/card-content';
export { CardHeader } from './components/card/card-header';
export { CardTitle } from './components/card/card-title';
export { Checkbox } from './components/checkbox/checkbox';
export { Chip } from './components/chip/chip';
export { Content, ScrollEvent } from './components/content/content';
export { DateTime } from './components/datetime/datetime';
export { FabButton } from './components/fab/fab';
export { FabContainer } from './components/fab/fab-container';
export { FabList } from './components/fab/fab-list';
export { Col } from './components/grid/col';
export { Grid } from './components/grid/grid';
export { Row } from './components/grid/row';
export { Ion } from './components/ion';
export { Icon } from './components/icon/icon';
export { Img } from './components/img/img';
export { InfiniteScroll } from './components/infinite-scroll/infinite-scroll';
export { InfiniteScrollContent } from './components/infinite-scroll/infinite-scroll-content';
export { TextInput } from './components/input/input';
export { Item } from './components/item/item';
export { ItemContent } from './components/item/item-content';
export { ItemDivider } from './components/item/item-divider';
export { ItemGroup } from './components/item/item-group';
export { ItemOptions } from './components/item/item-options';
export { ItemReorder } from './components/item/item-reorder';
export { ItemSliding } from './components/item/item-sliding';
export { Reorder } from './components/item/reorder';
export { Label } from './components/label/label';
export { List } from './components/list/list';
export { ListHeader } from './components/list/list-header';
export { Loading } from './components/loading/loading';
export { LoadingController } from './components/loading/loading-controller';
export { LoadingOptions } from './components/loading/loading-options';
export { LoadingCmp } from './components/loading/loading-component';
export { Menu } from './components/menu/menu';
export { MenuClose } from './components/menu/menu-close';
export { MenuToggle } from './components/menu/menu-toggle';
export { MenuType } from './components/menu/menu-types';
export { Modal } from './components/modal/modal';
export { ModalCmp } from './components/modal/modal-component';
export { ModalController } from './components/modal/modal-controller';
export { ModalOptions } from './components/modal/modal-options';
export { Nav } from './components/nav/nav';
export { NavPop } from './components/nav/nav-pop';
export { NavPopAnchor } from './components/nav/nav-pop-anchor';
export { NavPush } from './components/nav/nav-push';
export { NavPushAnchor } from './components/nav/nav-push-anchor';
export { NativeInput } from './components/input/native-input';
export { NextInput } from './components/input/next-input';
export { Note } from './components/note/note';
export { Option } from './components/option/option';
export { Picker } from './components/picker/picker';
export { PickerCmp } from './components/picker/picker-component';
export { PickerColumnCmp } from './components/picker/picker-column';
export { PickerController }  from './components/picker/picker-controller';
export { PickerOptions, PickerColumn, PickerColumnOption } from './components/picker/picker-options';
export { Popover } from './components/popover/popover';
export { PopoverCmp } from './components/popover/popover-component';
export { PopoverController } from './components/popover/popover-controller';
export { PopoverOptions } from './components/popover/popover-options';
export { RadioButton } from './components/radio/radio-button';
export { RadioGroup } from './components/radio/radio-group';
export { Range } from './components/range/range';
export { RangeKnob } from './components/range/range-knob';
export { Refresher } from './components/refresher/refresher';
export { RefresherContent } from './components/refresher/refresher-content';
export { Scroll } from './components/scroll/scroll';
export { Searchbar } from './components/searchbar/searchbar';
export { Segment } from './components/segment/segment';
export { SegmentButton } from './components/segment/segment-button';
export { Select } from './components/select/select';
export { SelectPopover, SelectPopoverOption } from './components/select/select-popover-component';
export { ShowWhen } from './components/show-hide-when/show-when';
export { DisplayWhen } from './components/show-hide-when/display-when';
export { HideWhen } from './components/show-hide-when/hide-when';
export { Slide } from './components/slides/slide';
export { Slides } from './components/slides/slides';
export { Spinner } from './components/spinner/spinner';
export { SplitPane, RootNode } from './components/split-pane/split-pane';
export { setupCore } from './util/ionic-core';
export { Tab } from './components/tabs/tab';
export { TabButton } from './components/tabs/tab-button';
export { TabHighlight } from './components/tabs/tab-highlight';
export { Tabs } from './components/tabs/tabs';
export { Toast } from './components/toast/toast';
export { ToastCmp } from './components/toast/toast-component';
export { ToastController } from './components/toast/toast-controller';
export { ToastOptions } from './components/toast/toast-options';
export { Toggle } from './components/toggle/toggle';
export { Footer } from './components/toolbar/toolbar-footer';
export { Header } from './components/toolbar/toolbar-header';
export { Toolbar } from './components/toolbar/toolbar';
export { ToolbarItem } from './components/toolbar/toolbar-item';
export { ToolbarTitle } from './components/toolbar/toolbar-title';
export { Navbar } from './components/toolbar/navbar';
export { Thumbnail } from './components/thumbnail/thumbnail';
export { Typography } from './components/typography/typography';
export { VirtualFooter } from './components/virtual-scroll/virtual-footer';
export { VirtualHeader } from './components/virtual-scroll/virtual-header';
export { VirtualItem } from './components/virtual-scroll/virtual-item';
export { VirtualScroll } from './components/virtual-scroll/virtual-scroll';


/**
 * Global Providers
 */
export { Config, setupConfig, ConfigToken } from './config/config';
export { DomController, DomCallback } from './platform/dom-controller';
export { Platform, setupPlatform } from './platform/platform';
export { Haptic } from './tap-click/haptic';
export { DeepLinker } from './navigation/deep-linker';
export { IonicPage, IonicPageMetadata } from './navigation/ionic-page';
export { NavController } from './navigation/nav-controller';
export { NavControllerBase } from './navigation/nav-controller-base';
export { NavParams } from './navigation/nav-params';
export { NavLink, NavOptions, DeepLinkConfig, DeepLinkMetadata, DeepLinkMetadataFactory } from './navigation/nav-util';
export { TapClick, setupTapClick, isActivatable } from './tap-click/tap-click';
export { UrlSerializer, DeepLinkConfigToken } from './navigation/url-serializer';
export { ViewController } from './navigation/view-controller';


/**
 * Export Utils
 */
export { PanGesture, PanGestureConfig } from './gestures/pan-gesture';
export { Gesture } from './gestures/gesture';
export { SlideEdgeGesture } from './gestures/slide-edge-gesture';
export { SlideData, SlideGesture } from './gestures/slide-gesture';
export {
  BLOCK_ALL,
  BlockerOptions,
  GESTURE_GO_BACK_SWIPE,
  GESTURE_MENU_SWIPE,
  GESTURE_ITEM_SWIPE,
  GESTURE_REFRESHER,
  GESTURE_TOGGLE,
  GestureOptions,
  GestureController,
  GestureDelegate,
  BlockerDelegate,
} from './gestures/gesture-controller';
export { Events, setupEvents, setupProvideEvents } from './util/events';
export { IonicErrorHandler } from './util/ionic-error-handler';
export { Keyboard } from './platform/keyboard';
export { Form, IonicFormInput, IonicTapInput } from './util/form';
export { reorderArray } from './util/util';
export { Animation, AnimationOptions, EffectProperty, EffectState, PlayOptions } from './animations/animation';
export { PageTransition } from './transitions/page-transition';
export { Transition } from './transitions/transition';
export { PlatformConfigToken } from './platform/platform-registry';
export { registerModeConfigs } from './config/mode-registry';
export { IonicGestureConfig } from './gestures/gesture-config';

<<<<<<< HEAD


/**
 * @name IonicModule
 * @description
 * IonicModule is an [NgModule](https://angular.io/docs/ts/latest/guide/ngmodule.html) that bootstraps
 * an Ionic App. By passing a root component, IonicModule will make sure that all of the components,
 * directives, and providers from the framework are imported.
 *
 * Any configuration for the app can be passed as the second argument to `forRoot`. This can be any
 * valid property from the [Config](/docs/api/config/Config/).
 *
 * @usage
 * ```ts
 * import { NgModule } from '@angular/core';
 *
 * import { IonicApp, IonicModule } from 'ionic-angular';
 *
 * import { MyApp } from './app.component';
 * import { HomePage } from '../pages/home/home';
 *
 * @NgModule({
 *   declarations: [
 *     MyApp,
 *     HomePage
 *   ],
 *   imports: [
 *     BrowserModule,
 *     IonicModule.forRoot(MyApp, {
 *
 *     })
 *   ],
 *   bootstrap: [IonicApp],
 *   entryComponents: [
 *     MyApp,
 *     HomePage
 *   ],
 *   providers: []
 * })
 * export class AppModule {}
 * ```
 */
@NgModule({
  imports: [
    CommonModule,
    FormsModule,
    ReactiveFormsModule,

    ActionSheetModule.forRoot(),
    AlertModule.forRoot(),
    AppModule.forRoot(),
    AvatarModule.forRoot(),
    BackdropModule.forRoot(),
    ButtonModule.forRoot(),
    CardModule.forRoot(),
    CheckboxModule.forRoot(),
    ChipModule.forRoot(),
    ClickBlockModule.forRoot(),
    ContentModule.forRoot(),
    DateTimeModule.forRoot(),
    FabModule.forRoot(),
    GridModule.forRoot(),
    IconModule.forRoot(),
    ImgModule.forRoot(),
    InfiniteScrollModule.forRoot(),
    InputModule.forRoot(),
    ItemModule.forRoot(),
    LabelModule.forRoot(),
    ListModule.forRoot(),
    LoadingModule.forRoot(),
    MenuModule.forRoot(),
    ModalModule.forRoot(),
    NavModule.forRoot(),
    NavbarModule.forRoot(),
    NoteModule.forRoot(),
    OptionModule.forRoot(),
    PickerModule.forRoot(),
    PopoverModule.forRoot(),
    RadioModule.forRoot(),
    RangeModule.forRoot(),
    RefresherModule.forRoot(),
    ScrollModule.forRoot(),
    SearchbarModule.forRoot(),
    SegmentModule.forRoot(),
    SelectModule.forRoot(),
    ShowHideWhenModule.forRoot(),
    SlidesModule.forRoot(),
    SpinnerModule.forRoot(),
    SplitPaneModule.forRoot(),
    TabsModule.forRoot(),
    ThumbnailModule.forRoot(),
    ToastModule.forRoot(),
    ToggleModule.forRoot(),
    ToolbarModule.forRoot(),
    TypographyModule.forRoot(),
    VirtualScrollModule.forRoot()
  ],
  exports: [
    CommonModule,
    FormsModule,
    ReactiveFormsModule,

    ActionSheetModule,
    AlertModule,
    AppModule,
    AvatarModule,
    BackdropModule,
    ButtonModule,
    CardModule,
    CheckboxModule,
    ChipModule,
    ClickBlockModule,
    ContentModule,
    DateTimeModule,
    FabModule,
    GridModule,
    IconModule,
    ImgModule,
    InfiniteScrollModule,
    InputModule,
    ItemModule,
    LabelModule,
    ListModule,
    LoadingModule,
    MenuModule,
    ModalModule,
    NavModule,
    NavbarModule,
    NoteModule,
    OptionModule,
    PickerModule,
    PopoverModule,
    RadioModule,
    RangeModule,
    RefresherModule,
    ScrollModule,
    SearchbarModule,
    SegmentModule,
    SelectModule,
    ShowHideWhenModule,
    SlidesModule,
    SpinnerModule,
    SplitPaneModule,
    TabsModule,
    ThumbnailModule,
    ToastModule,
    ToggleModule,
    ToolbarModule,
    TypographyModule,
    VirtualScrollModule
  ],
  schemas: [
    CUSTOM_ELEMENTS_SCHEMA
  ]
})
export class IonicModule {

    /**
     * Set the root app component for you IonicModule
     * @param {any} appRoot The root AppComponent for this app.
     * @param {any} config Config Options for the app. Accepts any config property.
     * @param {any} deepLinkConfig Any configuration needed for the Ionic Deeplinker.
     */
  static forRoot(appRoot: any, config: any = null, deepLinkConfig: DeepLinkConfig = null): ModuleWithProviders {
    return {
      ngModule: IonicModule,
      providers: [
        // useValue: bootstrap values
        { provide: AppRootToken, useValue: appRoot },
        { provide: ConfigToken, useValue: config },
        { provide: DeepLinkConfigToken, useValue: deepLinkConfig },
        { provide: APP_BASE_HREF, useValue: '/'},

        // useFactory: user values
        { provide: PlatformConfigToken, useFactory: providePlatformConfigs },

        // useFactory: ionic core providers
        { provide: Platform, useFactory: setupPlatform, deps: [ DOCUMENT, PlatformConfigToken, NgZone ] },
        { provide: Config, useFactory: setupConfig, deps: [ ConfigToken, Platform ] },

        // useFactory: ionic app initializers
        { provide: APP_INITIALIZER, useFactory: registerModeConfigs, deps: [ Config ], multi: true },
        { provide: APP_INITIALIZER, useFactory: setupProvideEvents, deps: [ Platform, DomController ], multi: true },
        { provide: APP_INITIALIZER, useFactory: setupTapClick, deps: [ Config, Platform, DomController, App, NgZone, GestureController ], multi: true },
        { provide: APP_INITIALIZER, useFactory: setupPreloading, deps: [ Config, DeepLinkConfigToken, ModuleLoader, NgZone ], multi: true },
        { provide: APP_INITIALIZER, useFactory: setupCore, deps: [ Config, Platform, DomController, NgZone ], multi: true },

        // useClass
        // { provide: HAMMER_GESTURE_CONFIG, useClass: IonicGestureConfig },

        // useValue
        { provide: ANALYZE_FOR_ENTRY_COMPONENTS, useValue: appRoot, multi: true },

        // ionic providers
        ActionSheetController,
        AlertController,
        App,
        DomController,
        Events,
        Form,
        GestureController,
        Haptic,
        Keyboard,
        LoadingController,
        Location,
        MenuController,
        ModalController,
        PickerController,
        PopoverController,
        NgModuleLoader,
        TapClick,
        ToastController,
        TransitionController,

        { provide: ModuleLoader, useFactory: provideModuleLoader, deps: [NgModuleLoader, Injector]},
        { provide: LocationStrategy, useFactory: provideLocationStrategy, deps: [ PlatformLocation, [new Inject(APP_BASE_HREF), new Optional()], Config ] },
        { provide: UrlSerializer, useFactory: setupUrlSerializer, deps: [ DeepLinkConfigToken ] },
        { provide: DeepLinker, useFactory: setupDeepLinker, deps: [ App, UrlSerializer, Location,  ModuleLoader, ComponentFactoryResolver ] },
      ]
    };
  }
}


/**
 * @name IonicPageModule
 * @description
 * IonicPageModule is an [NgModule](https://angular.io/docs/ts/latest/guide/ngmodule.html) that
 * bootstraps a child [IonicPage](../navigation/IonicPage/) in order to set up routing.
 *
 * @usage
 * ```ts
 * import { NgModule } from '@angular/core';
 *
 * import { IonicPageModule } from 'ionic-angular';
 *
 * import { HomePage } from './home';
 *
 * @NgModule({
 * 	declarations: [
 * 		HomePage
 * 	],
 * 	imports: [
 * 		IonicPageModule.forChild(HomePage)
 * 	],
 * 	entryComponents: [
 * 		HomePage
 * 	]
 * })
 * export class HomePageModule { }
 * ```
 */
@NgModule({
  imports: [IonicModule],
  exports: [IonicModule]
})
export class IonicPageModule {

  static forChild(page: any): ModuleWithProviders {
    return {
      ngModule: IonicPageModule,
      providers: [
        { provide: <any>LAZY_LOADED_TOKEN, useValue: page },
        { provide: ANALYZE_FOR_ENTRY_COMPONENTS, useValue: page, multi: true },
      ]
    };
  }

}

/**
 * @hidden
 */
export function provideLocationStrategy(platformLocationStrategy: PlatformLocation,
                                        baseHref: string, config: Config) {
  return config.get('locationStrategy') === 'path' ?
         new PathLocationStrategy(platformLocationStrategy, baseHref) :
         new HashLocationStrategy(platformLocationStrategy, baseHref);
}
=======
export { IonicModule, IonicPageModule, provideLocationStrategy } from './module';
>>>>>>> f26c4b4f
<|MERGE_RESOLUTION|>--- conflicted
+++ resolved
@@ -1,164 +1,6 @@
 
-<<<<<<< HEAD
-
-/**
- * Import Angular
- */
-import { ANALYZE_FOR_ENTRY_COMPONENTS, APP_INITIALIZER, ComponentFactoryResolver, CUSTOM_ELEMENTS_SCHEMA, Inject, Injector, ModuleWithProviders, NgModule, NgZone, Optional } from '@angular/core';
-import { APP_BASE_HREF, Location, LocationStrategy, HashLocationStrategy, PathLocationStrategy, PlatformLocation } from '@angular/common';
-import { DOCUMENT } from '@angular/platform-browser';
-import { FormsModule, ReactiveFormsModule } from '@angular/forms';
-import { CommonModule } from '@angular/common';
-
-/**
- * Import Other
- */
-import { DeepLinkConfig } from './navigation/nav-util';
-
-/**
- * Import Providers
- */
-import { ActionSheetController } from './components/action-sheet/action-sheet-controller';
-import { AlertController } from './components/alert/alert-controller';
-import { App } from './components/app/app';
-import { AppRootToken } from './components/app/app-root';
-import { Config, setupConfig, ConfigToken } from './config/config';
-import { DeepLinker, setupDeepLinker } from './navigation/deep-linker';
-import { DomController } from './platform/dom-controller';
-import { Events, setupProvideEvents } from './util/events';
-import { Form } from './util/form';
-import { GestureController } from './gestures/gesture-controller';
-import { Haptic } from './tap-click/haptic';
-import { Keyboard } from './platform/keyboard';
-import { LoadingController } from './components/loading/loading-controller';
-import { MenuController } from './components/menu/menu-controller';
-import { ModalController } from './components/modal/modal-controller';
-import { ModuleLoader, provideModuleLoader, setupPreloading, LAZY_LOADED_TOKEN } from './util/module-loader';
-import { NgModuleLoader } from './util/ng-module-loader';
-import { PickerController } from './components/picker/picker-controller';
-import { Platform, setupPlatform } from './platform/platform';
-import { PlatformConfigToken, providePlatformConfigs } from './platform/platform-registry';
-import { PopoverController } from './components/popover/popover-controller';
-import { setupCore } from './util/ionic-core';
-import { TapClick, setupTapClick } from './tap-click/tap-click';
-import { ToastController } from './components/toast/toast-controller';
-import { registerModeConfigs } from './config/mode-registry';
-import { TransitionController } from './transitions/transition-controller';
-import { UrlSerializer, setupUrlSerializer, DeepLinkConfigToken } from './navigation/url-serializer';
-
-
-/**
- * Import Modules
- */
-import { ActionSheetModule } from './components/action-sheet/action-sheet.module';
-import { AlertModule } from './components/alert/alert.module';
-import { AppModule } from './components/app/app.module';
-import { AvatarModule } from './components/avatar/avatar.module';
-import { BackdropModule } from './components/backdrop/backdrop.module';
-import { ButtonModule } from './components/button/button.module';
-import { CardModule } from './components/card/card.module';
-import { CheckboxModule } from './components/checkbox/checkbox.module';
-import { ChipModule } from './components/chip/chip.module';
-import { ClickBlockModule } from './components/click-block/click-block.module';
-import { ContentModule } from './components/content/content.module';
-import { DateTimeModule } from './components/datetime/datetime.module';
-import { FabModule } from './components/fab/fab.module';
-import { GridModule } from './components/grid/grid.module';
-import { IconModule } from './components/icon/icon.module';
-import { ImgModule } from './components/img/img.module';
-import { InfiniteScrollModule } from './components/infinite-scroll/infinite-scroll.module';
-import { InputModule } from './components/input/input.module';
-import { ItemModule } from './components/item/item.module';
-import { LabelModule } from './components/label/label.module';
-import { ListModule } from './components/list/list.module';
-import { LoadingModule } from './components/loading/loading.module';
-import { MenuModule } from './components/menu/menu.module';
-import { ModalModule } from './components/modal/modal.module';
-import { NavModule } from './components/nav/nav.module';
-import { NavbarModule } from './components/navbar/navbar.module';
-import { NoteModule } from './components/note/note.module';
-import { OptionModule } from './components/option/option.module';
-import { PickerModule } from './components/picker/picker.module';
-import { PopoverModule } from './components/popover/popover.module';
-import { RadioModule } from './components/radio/radio.module';
-import { RangeModule } from './components/range/range.module';
-import { RefresherModule } from './components/refresher/refresher.module';
-import { ScrollModule } from './components/scroll/scroll.module';
-import { SearchbarModule } from './components/searchbar/searchbar.module';
-import { SegmentModule } from './components/segment/segment.module';
-import { SelectModule } from './components/select/select.module';
-import { ShowHideWhenModule } from './components/show-hide-when/show-hide-when.module';
-import { SlidesModule } from './components/slides/slides.module';
-import { SpinnerModule } from './components/spinner/spinner.module';
-import { SplitPaneModule } from './components/split-pane/split-pane.module';
-import { TabsModule } from './components/tabs/tabs.module';
-import { ThumbnailModule } from './components/thumbnail/thumbnail.module';
-import { ToastModule } from './components/toast/toast.module';
-import { ToggleModule } from './components/toggle/toggle.module';
-import { ToolbarModule } from './components/toolbar/toolbar.module';
-import { TypographyModule } from './components/typography/typography.module';
-import { VirtualScrollModule } from './components/virtual-scroll/virtual-scroll.module';
-
-
-/**
- * Export Modules
- */
-export { ActionSheetModule } from './components/action-sheet/action-sheet.module';
-export { AlertModule } from './components/alert/alert.module';
-export { AppModule } from './components/app/app.module';
-export { AvatarModule } from './components/avatar/avatar.module';
-export { BackdropModule } from './components/backdrop/backdrop.module';
-export { ButtonModule } from './components/button/button.module';
-export { CardModule } from './components/card/card.module';
-export { CheckboxModule } from './components/checkbox/checkbox.module';
-export { ChipModule } from './components/chip/chip.module';
-export { ClickBlockModule } from './components/click-block/click-block.module';
-export { ContentModule } from './components/content/content.module';
-export { DateTimeModule } from './components/datetime/datetime.module';
-export { FabModule } from './components/fab/fab.module';
-export { GridModule } from './components/grid/grid.module';
-export { IconModule } from './components/icon/icon.module';
-export { ImgModule } from './components/img/img.module';
-export { InfiniteScrollModule } from './components/infinite-scroll/infinite-scroll.module';
-export { InputModule } from './components/input/input.module';
-export { ItemModule } from './components/item/item.module';
-export { LabelModule } from './components/label/label.module';
-export { ListModule } from './components/list/list.module';
-export { LoadingModule } from './components/loading/loading.module';
-export { MenuModule } from './components/menu/menu.module';
-export { ModalModule } from './components/modal/modal.module';
-export { NavModule } from './components/nav/nav.module';
-export { NavbarModule } from './components/navbar/navbar.module';
-export { NoteModule } from './components/note/note.module';
-export { OptionModule } from './components/option/option.module';
-export { PickerModule } from './components/picker/picker.module';
-export { PopoverModule } from './components/popover/popover.module';
-export { RadioModule } from './components/radio/radio.module';
-export { RangeModule } from './components/range/range.module';
-export { RefresherModule } from './components/refresher/refresher.module';
-export { ScrollModule } from './components/scroll/scroll.module';
-export { SearchbarModule } from './components/searchbar/searchbar.module';
-export { SegmentModule } from './components/segment/segment.module';
-export { SelectModule } from './components/select/select.module';
-export { ShowHideWhenModule } from './components/show-hide-when/show-hide-when.module';
-export { SlidesModule } from './components/slides/slides.module';
-export { SpinnerModule } from './components/spinner/spinner.module';
-export { SplitPaneModule } from './components/split-pane/split-pane.module';
-export { TabsModule } from './components/tabs/tabs.module';
-export { ThumbnailModule } from './components/thumbnail/thumbnail.module';
-export { ToastModule } from './components/toast/toast.module';
-export { ToggleModule } from './components/toggle/toggle.module';
-export { ToolbarModule } from './components/toolbar/toolbar.module';
-export { TypographyModule } from './components/typography/typography.module';
-export { VirtualScrollModule } from './components/virtual-scroll/virtual-scroll.module';
-
-/**
- * Export Components/Directives
- */
-=======
 export { IonicApp } from './components/app/app-root';
 export { MenuController } from './components/app/menu-controller';
->>>>>>> f26c4b4f
 export { ActionSheet } from './components/action-sheet/action-sheet';
 export { ActionSheetController } from './components/action-sheet/action-sheet-controller';
 export { ActionSheetOptions } from './components/action-sheet/action-sheet-options';
@@ -170,6 +12,7 @@
 export { App } from './components/app/app';
 export { Avatar } from './components/avatar/avatar';
 export { Backdrop } from './components/backdrop/backdrop';
+export { Badge } from './components/badge/badge';
 export { Button } from './components/button/button';
 export { Card } from './components/card/card';
 export { CardContent } from './components/card/card-content';
@@ -251,7 +94,6 @@
 export { Slides } from './components/slides/slides';
 export { Spinner } from './components/spinner/spinner';
 export { SplitPane, RootNode } from './components/split-pane/split-pane';
-export { setupCore } from './util/ionic-core';
 export { Tab } from './components/tabs/tab';
 export { TabButton } from './components/tabs/tab-button';
 export { TabHighlight } from './components/tabs/tab-highlight';
@@ -325,286 +167,4 @@
 export { registerModeConfigs } from './config/mode-registry';
 export { IonicGestureConfig } from './gestures/gesture-config';
 
-<<<<<<< HEAD
-
-
-/**
- * @name IonicModule
- * @description
- * IonicModule is an [NgModule](https://angular.io/docs/ts/latest/guide/ngmodule.html) that bootstraps
- * an Ionic App. By passing a root component, IonicModule will make sure that all of the components,
- * directives, and providers from the framework are imported.
- *
- * Any configuration for the app can be passed as the second argument to `forRoot`. This can be any
- * valid property from the [Config](/docs/api/config/Config/).
- *
- * @usage
- * ```ts
- * import { NgModule } from '@angular/core';
- *
- * import { IonicApp, IonicModule } from 'ionic-angular';
- *
- * import { MyApp } from './app.component';
- * import { HomePage } from '../pages/home/home';
- *
- * @NgModule({
- *   declarations: [
- *     MyApp,
- *     HomePage
- *   ],
- *   imports: [
- *     BrowserModule,
- *     IonicModule.forRoot(MyApp, {
- *
- *     })
- *   ],
- *   bootstrap: [IonicApp],
- *   entryComponents: [
- *     MyApp,
- *     HomePage
- *   ],
- *   providers: []
- * })
- * export class AppModule {}
- * ```
- */
-@NgModule({
-  imports: [
-    CommonModule,
-    FormsModule,
-    ReactiveFormsModule,
-
-    ActionSheetModule.forRoot(),
-    AlertModule.forRoot(),
-    AppModule.forRoot(),
-    AvatarModule.forRoot(),
-    BackdropModule.forRoot(),
-    ButtonModule.forRoot(),
-    CardModule.forRoot(),
-    CheckboxModule.forRoot(),
-    ChipModule.forRoot(),
-    ClickBlockModule.forRoot(),
-    ContentModule.forRoot(),
-    DateTimeModule.forRoot(),
-    FabModule.forRoot(),
-    GridModule.forRoot(),
-    IconModule.forRoot(),
-    ImgModule.forRoot(),
-    InfiniteScrollModule.forRoot(),
-    InputModule.forRoot(),
-    ItemModule.forRoot(),
-    LabelModule.forRoot(),
-    ListModule.forRoot(),
-    LoadingModule.forRoot(),
-    MenuModule.forRoot(),
-    ModalModule.forRoot(),
-    NavModule.forRoot(),
-    NavbarModule.forRoot(),
-    NoteModule.forRoot(),
-    OptionModule.forRoot(),
-    PickerModule.forRoot(),
-    PopoverModule.forRoot(),
-    RadioModule.forRoot(),
-    RangeModule.forRoot(),
-    RefresherModule.forRoot(),
-    ScrollModule.forRoot(),
-    SearchbarModule.forRoot(),
-    SegmentModule.forRoot(),
-    SelectModule.forRoot(),
-    ShowHideWhenModule.forRoot(),
-    SlidesModule.forRoot(),
-    SpinnerModule.forRoot(),
-    SplitPaneModule.forRoot(),
-    TabsModule.forRoot(),
-    ThumbnailModule.forRoot(),
-    ToastModule.forRoot(),
-    ToggleModule.forRoot(),
-    ToolbarModule.forRoot(),
-    TypographyModule.forRoot(),
-    VirtualScrollModule.forRoot()
-  ],
-  exports: [
-    CommonModule,
-    FormsModule,
-    ReactiveFormsModule,
-
-    ActionSheetModule,
-    AlertModule,
-    AppModule,
-    AvatarModule,
-    BackdropModule,
-    ButtonModule,
-    CardModule,
-    CheckboxModule,
-    ChipModule,
-    ClickBlockModule,
-    ContentModule,
-    DateTimeModule,
-    FabModule,
-    GridModule,
-    IconModule,
-    ImgModule,
-    InfiniteScrollModule,
-    InputModule,
-    ItemModule,
-    LabelModule,
-    ListModule,
-    LoadingModule,
-    MenuModule,
-    ModalModule,
-    NavModule,
-    NavbarModule,
-    NoteModule,
-    OptionModule,
-    PickerModule,
-    PopoverModule,
-    RadioModule,
-    RangeModule,
-    RefresherModule,
-    ScrollModule,
-    SearchbarModule,
-    SegmentModule,
-    SelectModule,
-    ShowHideWhenModule,
-    SlidesModule,
-    SpinnerModule,
-    SplitPaneModule,
-    TabsModule,
-    ThumbnailModule,
-    ToastModule,
-    ToggleModule,
-    ToolbarModule,
-    TypographyModule,
-    VirtualScrollModule
-  ],
-  schemas: [
-    CUSTOM_ELEMENTS_SCHEMA
-  ]
-})
-export class IonicModule {
-
-    /**
-     * Set the root app component for you IonicModule
-     * @param {any} appRoot The root AppComponent for this app.
-     * @param {any} config Config Options for the app. Accepts any config property.
-     * @param {any} deepLinkConfig Any configuration needed for the Ionic Deeplinker.
-     */
-  static forRoot(appRoot: any, config: any = null, deepLinkConfig: DeepLinkConfig = null): ModuleWithProviders {
-    return {
-      ngModule: IonicModule,
-      providers: [
-        // useValue: bootstrap values
-        { provide: AppRootToken, useValue: appRoot },
-        { provide: ConfigToken, useValue: config },
-        { provide: DeepLinkConfigToken, useValue: deepLinkConfig },
-        { provide: APP_BASE_HREF, useValue: '/'},
-
-        // useFactory: user values
-        { provide: PlatformConfigToken, useFactory: providePlatformConfigs },
-
-        // useFactory: ionic core providers
-        { provide: Platform, useFactory: setupPlatform, deps: [ DOCUMENT, PlatformConfigToken, NgZone ] },
-        { provide: Config, useFactory: setupConfig, deps: [ ConfigToken, Platform ] },
-
-        // useFactory: ionic app initializers
-        { provide: APP_INITIALIZER, useFactory: registerModeConfigs, deps: [ Config ], multi: true },
-        { provide: APP_INITIALIZER, useFactory: setupProvideEvents, deps: [ Platform, DomController ], multi: true },
-        { provide: APP_INITIALIZER, useFactory: setupTapClick, deps: [ Config, Platform, DomController, App, NgZone, GestureController ], multi: true },
-        { provide: APP_INITIALIZER, useFactory: setupPreloading, deps: [ Config, DeepLinkConfigToken, ModuleLoader, NgZone ], multi: true },
-        { provide: APP_INITIALIZER, useFactory: setupCore, deps: [ Config, Platform, DomController, NgZone ], multi: true },
-
-        // useClass
-        // { provide: HAMMER_GESTURE_CONFIG, useClass: IonicGestureConfig },
-
-        // useValue
-        { provide: ANALYZE_FOR_ENTRY_COMPONENTS, useValue: appRoot, multi: true },
-
-        // ionic providers
-        ActionSheetController,
-        AlertController,
-        App,
-        DomController,
-        Events,
-        Form,
-        GestureController,
-        Haptic,
-        Keyboard,
-        LoadingController,
-        Location,
-        MenuController,
-        ModalController,
-        PickerController,
-        PopoverController,
-        NgModuleLoader,
-        TapClick,
-        ToastController,
-        TransitionController,
-
-        { provide: ModuleLoader, useFactory: provideModuleLoader, deps: [NgModuleLoader, Injector]},
-        { provide: LocationStrategy, useFactory: provideLocationStrategy, deps: [ PlatformLocation, [new Inject(APP_BASE_HREF), new Optional()], Config ] },
-        { provide: UrlSerializer, useFactory: setupUrlSerializer, deps: [ DeepLinkConfigToken ] },
-        { provide: DeepLinker, useFactory: setupDeepLinker, deps: [ App, UrlSerializer, Location,  ModuleLoader, ComponentFactoryResolver ] },
-      ]
-    };
-  }
-}
-
-
-/**
- * @name IonicPageModule
- * @description
- * IonicPageModule is an [NgModule](https://angular.io/docs/ts/latest/guide/ngmodule.html) that
- * bootstraps a child [IonicPage](../navigation/IonicPage/) in order to set up routing.
- *
- * @usage
- * ```ts
- * import { NgModule } from '@angular/core';
- *
- * import { IonicPageModule } from 'ionic-angular';
- *
- * import { HomePage } from './home';
- *
- * @NgModule({
- * 	declarations: [
- * 		HomePage
- * 	],
- * 	imports: [
- * 		IonicPageModule.forChild(HomePage)
- * 	],
- * 	entryComponents: [
- * 		HomePage
- * 	]
- * })
- * export class HomePageModule { }
- * ```
- */
-@NgModule({
-  imports: [IonicModule],
-  exports: [IonicModule]
-})
-export class IonicPageModule {
-
-  static forChild(page: any): ModuleWithProviders {
-    return {
-      ngModule: IonicPageModule,
-      providers: [
-        { provide: <any>LAZY_LOADED_TOKEN, useValue: page },
-        { provide: ANALYZE_FOR_ENTRY_COMPONENTS, useValue: page, multi: true },
-      ]
-    };
-  }
-
-}
-
-/**
- * @hidden
- */
-export function provideLocationStrategy(platformLocationStrategy: PlatformLocation,
-                                        baseHref: string, config: Config) {
-  return config.get('locationStrategy') === 'path' ?
-         new PathLocationStrategy(platformLocationStrategy, baseHref) :
-         new HashLocationStrategy(platformLocationStrategy, baseHref);
-}
-=======
 export { IonicModule, IonicPageModule, provideLocationStrategy } from './module';
->>>>>>> f26c4b4f
