--- conflicted
+++ resolved
@@ -20,10 +20,6 @@
 import {ClickBlock} from '../util/click-block';
 import {ready, closest} from '../util/dom';
 
-<<<<<<< HEAD
-=======
-
->>>>>>> 364f9e12
 /**
  * @private
  */
