import {ElementRef, Component, Directive, Host, HostBinding, HostListener, ViewChild, Input, Output, EventEmitter, Optional} from 'angular2/core';
import {NgIf, NgClass, NgControl, FORM_DIRECTIVES} from 'angular2/common';

import {Ion} from '../ion';
import {Config} from '../../config/config';
import {Icon} from '../icon/icon';
import {Button} from '../button/button';
import {isDefined} from '../../util/util';


/**
* @private
*/
@Directive({
  selector: '.searchbar-input',
})
export class SearchbarInput {
  @HostListener('input', ['$event'])
  /**
   * @private
   * Don't send the input's input event
   */
  private stopInput(event) {
    event.preventDefault();
    event.stopPropagation();
  }

  constructor(private _elementRef: ElementRef) {

  }
}


/**
 * @name Searchbar
 * @module ionic
 * @description
 * Manages the display of a Searchbar which can be used to search or filter items.
 *
 * @usage
 * ```html
 * <ion-searchbar
 *   [(ngModel)]="myInput"
 *   [hideCancelButton]="shouldHideCancel"
 *   (input)="onInput($event)"
 *   (cancel)="onCancel($event)">
 * </ion-searchbar>
 * ```
 *
 * @demo /docs/v2/demos/searchbar/
 * @see {@link /docs/v2/components#searchbar Searchbar Component Docs}
 */
@Component({
  selector: 'ion-searchbar',
  host: {
<<<<<<< HEAD
    '[class.searchbar-has-value]': 'value'
=======
    '[class.searchbar-hide-cancel]': 'hideCancelButton'
>>>>>>> 9b8d5bc5
  },
  template:
    '<div class="searchbar-input-container">' +
      '<button (click)="cancelSearchbar()" (mousedown)="cancelSearchbar()" [hidden]="hideCancelButton" clear dark class="searchbar-md-cancel">' +
        '<ion-icon name="arrow-back"></ion-icon>' +
      '</button>' +
      '<div class="searchbar-search-icon"></div>' +
      '<input [value]="value" (keyup)="inputChanged($event)" (blur)="inputBlurred()" (focus)="inputFocused()" class="searchbar-input" type="search" [attr.placeholder]="placeholder" autocomplete="off">' +
      '<button clear *ngIf="value" class="searchbar-clear-icon" (click)="clearInput()" (mousedown)="clearInput()"></button>' +
    '</div>' +
    '<button clear (click)="cancelSearchbar()" (mousedown)="cancelSearchbar()" [hidden]="hideCancelButton" class="searchbar-ios-cancel">{{cancelButtonText}}</button>',
  directives: [FORM_DIRECTIVES, NgIf, NgClass, Icon, Button, SearchbarInput]
})
export class Searchbar extends Ion {
  /**
   * @private
   */
  @ViewChild(SearchbarInput) searchbarInput;

  /**
   * @input {string} Sets the cancel button text to the value passed in
   */
  @Input() cancelButtonText: string;

  /**
   * @input {boolean} Hides the cancel button
   */
  @Input() hideCancelButton: any;

  /**
   * @input {string} Sets input placeholder to the value passed in
   */
  @Input() placeholder: string;

  /**
   * @input {any} Expression to evaluate when the Searchbar input has changed including cleared
   */
  @Input() ngModel: any;

  /**
   * @output {event} When the Searchbar input has changed including cleared
   */
  @Output() input: EventEmitter<Searchbar> = new EventEmitter();

  /**
   * @output {event} When the Searchbar input has blurred
   */
  @Output() blur: EventEmitter<Searchbar> = new EventEmitter();

  /**
   * @output {event} When the Searchbar input has focused
   */
  @Output() focus: EventEmitter<Searchbar> = new EventEmitter();

  /**
   * @output {event} When the cancel button is clicked
   */
  @Output() cancel: EventEmitter<Searchbar> = new EventEmitter();

  /**
   * @output {event} When the clear input button is clicked
   */
  @Output() clear: EventEmitter<Searchbar> = new EventEmitter();

  /**
   * @private
   */
  value: string = '';

  /**
   * @private
   */
  blurInput: boolean = true;

  /**
   * @private
   */
  inputElement: any;

  /**
   * @private
   */
  searchIconElement: any;

  /**
   * @private
   */
  mode: string;


  /**
   * @private
   */
  @HostBinding('class.searchbar-focused') isFocused;

  /**
   * @private
   */
  @HostBinding('class.searchbar-left-aligned') shouldLeftAlign;

  constructor(
    private _elementRef: ElementRef,
    private _config: Config,
    @Optional() ngControl: NgControl
  ) {
    super(_elementRef);

    // If the user passed a ngControl we need to set the valueAccessor
    if (ngControl) {
      ngControl.valueAccessor = this;
    }
  }

  /**
   * @private
   * On Initialization check for attributes
   */
  ngOnInit() {
    this.mode = this._config.get('mode');

    let hideCancelButton = this.hideCancelButton;
    if (typeof hideCancelButton === 'string') {
      this.hideCancelButton = (hideCancelButton === '' || hideCancelButton === 'true');
    }

    this.cancelButtonText = this.cancelButtonText || 'Cancel';
    this.placeholder = this.placeholder || 'Search';

    if (this.ngModel) this.value = this.ngModel;
    this.onChange(this.value);

    this.shouldLeftAlign = this.value && this.value.trim() != '';

    // Using querySelector instead of searchbarInput because at this point it doesn't exist
    this.inputElement = this._elementRef.nativeElement.querySelector('.searchbar-input');
    this.searchIconElement = this._elementRef.nativeElement.querySelector('.searchbar-search-icon');
    this.setElementLeft();
  }

  /**
   * @private
   * After View Initialization check the value
   */
  ngAfterViewInit() {
    // If the user passes an undefined variable to ngModel this will warn
    // and set the value to an empty string
    if (!isDefined(this.value)) {
      console.warn('Searchbar was passed an undefined value in ngModel. Please make sure the variable is defined.');
      this.value = '';
      this.onChange(this.value);
    }
  }

  /**
   * @private
   * Determines whether or not to add style to the element
   * to center it properly (ios only)
   */
  setElementLeft() {
    if (this.mode !== 'ios') return;

    if (this.shouldLeftAlign) {
      this.inputElement.removeAttribute("style");
      this.searchIconElement.removeAttribute("style");
    } else {
      this.addElementLeft();
    }
  }

  /**
   * @private
   * Calculates the amount of padding/margin left for the elements
   * in order to center them based on the placeholder width
   */
  addElementLeft() {
    // Create a dummy span to get the placeholder width
    let tempSpan = document.createElement('span');
    tempSpan.innerHTML = this.placeholder;
    document.body.appendChild(tempSpan);

    // Get the width of the span then remove it
    let textWidth = tempSpan.offsetWidth;
    tempSpan.remove();

    // Set the input padding left
    let inputLeft = "calc(50% - " + (textWidth / 2) + "px)";
    this.inputElement.style.paddingLeft = inputLeft;

    // Set the icon margin left
    let iconLeft = "calc(50% - " + ((textWidth / 2) + 30) + "px)";
    this.searchIconElement.style.marginLeft = iconLeft;
  }

  /**
   * @private
   * Update the Searchbar input value when the input changes
   */
  inputChanged(ev) {
    this.value = ev.target.value;
    this.onChange(this.value);
    this.input.emit(this);
  }

  /**
   * @private
   * Sets the Searchbar to focused and aligned left on input focus.
   */
  inputFocused() {
    this.focus.emit(this);

    this.isFocused = true;
    this.shouldLeftAlign = true;
    this.setElementLeft();
  }

  /**
   * @private
   * Sets the Searchbar to not focused and checks if it should align left
   * based on whether there is a value in the searchbar or not.
   */
  inputBlurred() {
    // blurInput determines if it should blur
    // if we are clearing the input we still want to stay focused in the input
    if (this.blurInput == false) {
      this.searchbarInput._elementRef.nativeElement.focus();
      this.blurInput = true;
      return;
    }
    this.blur.emit(this);

    this.isFocused = false;
    this.shouldLeftAlign = this.value && this.value.trim() != '';
    this.setElementLeft();
  }

  /**
   * @private
   * Clears the input field and triggers the control change.
   */
  clearInput() {
    this.clear.emit(this);

    this.value = '';
    this.onChange(this.value);
    this.input.emit(this);

    this.blurInput = false;
  }

  /**
   * @private
   * Clears the input field and tells the input to blur since
   * the clearInput function doesn't want the input to blur
   * then calls the custom cancel function if the user passed one in.
   */
  cancelSearchbar() {
    this.cancel.emit(this);

    this.clearInput();
    this.blurInput = true;
  }

  /**
   * @private
   * Write a new value to the element.
   */
  writeValue(value: any) {
    this.value = value;
  }

  /**
   * @private
   */
  onChange = (_:any) => {};

  /**
   * @private
   */
  onTouched = () => {};

  /**
   * @private
   * Set the function to be called when the control receives a change event.
   */
  registerOnChange(fn:(_:any) => {}):void {
    this.onChange = fn;
  }

  /**
   * @private
   * Set the function to be called when the control receives a touch event.
   */
  registerOnTouched(fn:() => {}):void {
    this.onTouched = fn;
  }
}<|MERGE_RESOLUTION|>--- conflicted
+++ resolved
@@ -53,11 +53,8 @@
 @Component({
   selector: 'ion-searchbar',
   host: {
-<<<<<<< HEAD
     '[class.searchbar-has-value]': 'value'
-=======
     '[class.searchbar-hide-cancel]': 'hideCancelButton'
->>>>>>> 9b8d5bc5
   },
   template:
     '<div class="searchbar-input-container">' +
