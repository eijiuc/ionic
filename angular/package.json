--- conflicted
+++ resolved
@@ -45,11 +45,7 @@
     "css/"
   ],
   "dependencies": {
-<<<<<<< HEAD
     "@ionic/core": "one",
-=======
-    "@ionic/core": "4.5.0",
->>>>>>> 828eaaf3
     "tslib": "^1.9.3"
   },
   "peerDependencies": {
