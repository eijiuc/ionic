--- conflicted
+++ resolved
@@ -7,12 +7,9 @@
 export interface IonicWindow extends Window {
   Ionic: IonicGlobal;
   __zone_symbol__requestAnimationFrame?: (ts: FrameRequestCallback) => number;
-<<<<<<< HEAD
-=======
 }
 
 export interface HTMLStencilElement extends HTMLElement {
   componentOnReady(): Promise<this>;
   forceUpdate(): void;
->>>>>>> 85056ee0
 }