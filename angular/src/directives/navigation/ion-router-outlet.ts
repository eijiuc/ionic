import { Location } from '@angular/common';
import { Attribute, ChangeDetectorRef, ComponentFactoryResolver, ComponentRef, Directive, ElementRef, EventEmitter, Injector, NgZone, OnDestroy, OnInit, Optional, Output, SkipSelf, ViewContainerRef } from '@angular/core';
import { ActivatedRoute, ChildrenOutletContexts, OutletContext, PRIMARY_OUTLET, Router } from '@angular/router';
import { BehaviorSubject, Observable, of, throwError } from 'rxjs';
import { distinctUntilChanged, filter, switchMap } from 'rxjs/operators';
import { Location } from '@angular/common';
import { Config } from '../../providers/config';
import { NavController } from '../../providers/nav-controller';

import { StackController } from './stack-controller';
import { RouteView, getUrl } from './stack-utils';

@Directive({
  selector: 'ion-router-outlet',
  exportAs: 'outlet',
  inputs: ['animated', 'swipeGesture']
})
export class IonRouterOutlet implements OnDestroy, OnInit {
  private activated: ComponentRef<any> | null = null;
  private activatedView: RouteView | null = null;

  private _activatedRoute: ActivatedRoute | null = null;
  private _swipeGesture?: boolean;
  private name: string;
  private stackCtrl: StackController;
  private nativeEl: HTMLIonRouterOutletElement;

  // Maintain map of activated route proxies for each component instance
  private proxyMap = new WeakMap<any, ActivatedRoute>();

  // Keep the latest activated route in a subject for the proxy routes to switch map to
  private currentActivatedRoute$ = new BehaviorSubject<{ component: any; activatedRoute: ActivatedRoute } | null>(null);

  tabsPrefix: string | undefined;

  @Output() stackEvents = new EventEmitter<any>();
  @Output('activate') activateEvents = new EventEmitter<any>();
  @Output('deactivate') deactivateEvents = new EventEmitter<any>();

  set animated(animated: boolean) {
    this.nativeEl.animated = animated;
  }

  set swipeGesture(swipe: boolean) {
    this._swipeGesture = swipe;

    this.nativeEl.swipeHandler = swipe ? {
      canStart: () => this.stackCtrl.canGoBack(1),
      onStart: () => this.stackCtrl.startBackTransition(),
      onEnd: shouldContinue => this.stackCtrl.endBackTransition(shouldContinue)
    } : undefined;
  }

  constructor(
    private parentContexts: ChildrenOutletContexts,
    private location: ViewContainerRef,
    private resolver: ComponentFactoryResolver,
    @Attribute('name') name: string,
    @Optional() @Attribute('tabs') tabs: string,
    private changeDetector: ChangeDetectorRef,
    private config: Config,
    private navCtrl: NavController,
<<<<<<< HEAD
    private loc: Location,
=======
    commonLocation: Location,
>>>>>>> 04a0e41e
    elementRef: ElementRef,
    private router: Router,
    zone: NgZone,
    activatedRoute: ActivatedRoute,
    @SkipSelf() @Optional() readonly parentOutlet?: IonRouterOutlet
  ) {
    this.nativeEl = elementRef.nativeElement;
    this.name = name || PRIMARY_OUTLET;
    this.tabsPrefix = tabs === 'true' ? getUrl(router, activatedRoute) : undefined;
    this.stackCtrl = new StackController(this.tabsPrefix, this.nativeEl, router, navCtrl, zone, commonLocation);
    parentContexts.onChildOutletCreated(this.name, this as any);
    this.setUpBeforePreactivationHook();
  }

  ngOnDestroy(): void {
    this.stackCtrl.destroy();
  }

  getContext(): OutletContext | null {
    return this.parentContexts.getContext(this.name);
  }

  ngOnInit(): void {
    if (!this.activated) {
      // If the outlet was not instantiated at the time the route got activated we need to populate
      // the outlet when it is initialized (ie inside a NgIf)
      const context = this.getContext();
      if (context && context.route) {
        this.activateWith(context.route, context.resolver || null);
      }
    }
    if ((this.nativeEl as any).componentOnReady) {
      this.nativeEl.componentOnReady().then(() => {
        if (this._swipeGesture === undefined) {
          this.swipeGesture = this.config.getBoolean('swipeBackEnabled', this.nativeEl.mode === 'ios');
        }
      });
    }
  }

  get isActivated(): boolean {
    return !!this.activated;
  }

  get component(): object {
    if (!this.activated) {
      throw new Error('Outlet is not activated');
    }
    return this.activated.instance;
  }

  get activatedRoute(): ActivatedRoute {
    if (!this.activated) {
      throw new Error('Outlet is not activated');
    }
    return this._activatedRoute as ActivatedRoute;
  }

  get activatedRouteData(): any {
    if (this._activatedRoute) {
      return this._activatedRoute.snapshot.data;
    }
    return {};
  }

  setUpBeforePreactivationHook() {
    (this.router as any).hooks.beforePreactivation = () => {
      const overlays = document.querySelectorAll('ion-alert, ion-modal, ion-popover, ion-action-sheet');
      if (overlays.length >= 1) {
        const topOverlay = overlays[overlays.length - 1];      
        (topOverlay as any).dismiss(); 
        
        console.log('activated route',this.activatedRoute)
        const currentUrlTree = this.router.createUrlTree([], this.activatedRoute as any);
        const currentUrl = currentUrlTree.toString();
        this.loc.go(currentUrl);         
                
        return throwError('cancelling navigation due to open overlay');
      }
      return of(true);
    }
  }

  /**
   * Called when the `RouteReuseStrategy` instructs to detach the subtree
   */
  detach(): ComponentRef<any> {
    throw new Error('incompatible reuse strategy');
  }

  /**
   * Called when the `RouteReuseStrategy` instructs to re-attach a previously detached subtree
   */
  attach(_ref: ComponentRef<any>, _activatedRoute: ActivatedRoute) {
    throw new Error('incompatible reuse strategy');
  }

  deactivate(): void {
    if (this.activated) {
      if (this.activatedView) {
        this.activatedView.savedData = new Map(this.getContext()!.children['contexts']);

        /**
         * Ensure we are saving the NavigationExtras
         * data otherwise it will be lost
         */
        this.activatedView.savedExtras = {};
        const context = this.getContext()!;

        if (context.route) {
          const contextSnapshot = context.route.snapshot;

          this.activatedView.savedExtras.queryParams = contextSnapshot.queryParams;
          this.activatedView.savedExtras.fragment = contextSnapshot.fragment;
        }
      }
      const c = this.component;
      this.activatedView = null;
      this.activated = null;
      this._activatedRoute = null;
      this.deactivateEvents.emit(c);
    }
  }

  activateWith(activatedRoute: ActivatedRoute, resolver: ComponentFactoryResolver | null) {
    if (this.isActivated) {
      throw new Error('Cannot activate an already activated outlet');
    }
    this._activatedRoute = activatedRoute;

    let cmpRef: any;
    let enteringView = this.stackCtrl.getExistingView(activatedRoute);
    if (enteringView) {
      cmpRef = this.activated = enteringView.ref;
      const saved = enteringView.savedData;
      if (saved) {
        // self-restore
        const context = this.getContext()!;
        context.children['contexts'] = saved;
      }
      // Updated activated route proxy for this component
      this.updateActivatedRouteProxy(cmpRef.instance, activatedRoute);
    } else {
      const snapshot = (activatedRoute as any)._futureSnapshot;
      const component = snapshot.routeConfig!.component as any;
      resolver = resolver || this.resolver;

      const factory = resolver.resolveComponentFactory(component);
      const childContexts = this.parentContexts.getOrCreateContext(this.name).children;

      // We create an activated route proxy object that will maintain future updates for this component
      // over its lifecycle in the stack.
      const component$ = new BehaviorSubject<any>(null);
      const activatedRouteProxy = this.createActivatedRouteProxy(component$, activatedRoute);

      const injector = new OutletInjector(activatedRouteProxy, childContexts, this.location.injector);
      cmpRef = this.activated = this.location.createComponent(factory, this.location.length, injector);

      // Once the component is created we can push it to our local subject supplied to the proxy
      component$.next(cmpRef.instance);

      // Calling `markForCheck` to make sure we will run the change detection when the
      // `RouterOutlet` is inside a `ChangeDetectionStrategy.OnPush` component.
      enteringView = this.stackCtrl.createView(this.activated, activatedRoute);

      // Store references to the proxy by component
      this.proxyMap.set(cmpRef.instance, activatedRouteProxy);
      this.currentActivatedRoute$.next({ component: cmpRef.instance, activatedRoute });

      this.changeDetector.markForCheck();
    }

    this.activatedView = enteringView;
    this.stackCtrl.setActive(enteringView).then(data => {
      this.navCtrl.setTopOutlet(this);
      this.activateEvents.emit(cmpRef.instance);
      this.stackEvents.emit(data);
    });
  }

  /**
   * Returns `true` if there are pages in the stack to go back.
   */
  canGoBack(deep = 1, stackId?: string): boolean {
    return this.stackCtrl.canGoBack(deep, stackId);
  }

  /**
   * Resolves to `true` if it the outlet was able to sucessfully pop the last N pages.
   */
  pop(deep = 1, stackId?: string): Promise<boolean> {
    return this.stackCtrl.pop(deep, stackId);
  }

  /**
   * Returns the URL of the active page of each stack.
   */
  getLastUrl(stackId?: string): string | undefined {
    const active = this.stackCtrl.getLastUrl(stackId);
    return active ? active.url : undefined;
  }

  /**
   * Returns the active stack ID. In the context of ion-tabs, it means the active tab.
   */
  getActiveStackId(): string | undefined {
    return this.stackCtrl.getActiveStackId();
  }

  /**
   * Since the activated route can change over the life time of a component in an ion router outlet, we create
   * a proxy so that we can update the values over time as a user navigates back to components already in the stack.
   */
  private createActivatedRouteProxy(component$: Observable<any>, activatedRoute: ActivatedRoute): ActivatedRoute {
    const proxy: any = new ActivatedRoute();

    proxy._futureSnapshot = (activatedRoute as any)._futureSnapshot;
    proxy._routerState = (activatedRoute as any)._routerState;
    proxy.snapshot = activatedRoute.snapshot;
    proxy.outlet = activatedRoute.outlet;
    proxy.component = activatedRoute.component;

    // Setup wrappers for the observables so consumers don't have to worry about switching to new observables as the state updates
    (proxy as any)._paramMap = this.proxyObservable(component$, 'paramMap');
    (proxy as any)._queryParamMap = this.proxyObservable(component$, 'queryParamMap');
    proxy.url = this.proxyObservable(component$, 'url');
    proxy.params = this.proxyObservable(component$, 'params');
    proxy.queryParams = this.proxyObservable(component$, 'queryParams');
    proxy.fragment = this.proxyObservable(component$, 'fragment');
    proxy.data = this.proxyObservable(component$, 'data');

    return proxy as ActivatedRoute;
  }

  /**
   * Create a wrapped observable that will switch to the latest activated route matched by the given component
   */
  private proxyObservable(component$: Observable<any>, path: string): Observable<any> {
    return component$.pipe(
      // First wait until the component instance is pushed
      filter(component => !!component),
      switchMap(component =>
        this.currentActivatedRoute$.pipe(
          filter(current => current !== null && current.component === component),
          switchMap(current => current && (current.activatedRoute as any)[path]),
          distinctUntilChanged()
        )
      )
    );
  }

  /**
   * Updates the activated route proxy for the given component to the new incoming router state
   */
  private updateActivatedRouteProxy(component: any, activatedRoute: ActivatedRoute): void {
    const proxy = this.proxyMap.get(component);
    if (!proxy) {
      throw new Error(`Could not find activated route proxy for view`);
    }

    (proxy as any)._futureSnapshot = (activatedRoute as any)._futureSnapshot;
    (proxy as any)._routerState = (activatedRoute as any)._routerState;
    proxy.snapshot = activatedRoute.snapshot;
    proxy.outlet = activatedRoute.outlet;
    proxy.component = activatedRoute.component;

    this.currentActivatedRoute$.next({ component, activatedRoute });
  }
}

class OutletInjector implements Injector {
  constructor(
    private route: ActivatedRoute,
    private childContexts: ChildrenOutletContexts,
    private parent: Injector
  ) {}

  get(token: any, notFoundValue?: any): any {
    if (token === ActivatedRoute) {
      return this.route;
    }

    if (token === ChildrenOutletContexts) {
      return this.childContexts;
    }

    // tslint:disable-next-line
    return this.parent.get(token, notFoundValue);
  }
}<|MERGE_RESOLUTION|>--- conflicted
+++ resolved
@@ -60,11 +60,7 @@
     private changeDetector: ChangeDetectorRef,
     private config: Config,
     private navCtrl: NavController,
-<<<<<<< HEAD
-    private loc: Location,
-=======
     commonLocation: Location,
->>>>>>> 04a0e41e
     elementRef: ElementRef,
     private router: Router,
     zone: NgZone,
@@ -140,7 +136,7 @@
         console.log('activated route',this.activatedRoute)
         const currentUrlTree = this.router.createUrlTree([], this.activatedRoute as any);
         const currentUrl = currentUrlTree.toString();
-        this.loc.go(currentUrl);         
+        this.commonLocation.go(currentUrl);         
                 
         return throwError('cancelling navigation due to open overlay');
       }
