--- conflicted
+++ resolved
@@ -20,15 +20,11 @@
             "tsConfig": "src/tsconfig.app.json",
             "assets": [
               "src/favicon.ico",
-<<<<<<< HEAD
-              "src/assets",
-=======
               {
                 "glob": "**/*",
                 "input": "src/assets",
                 "output": "assets"
               },
->>>>>>> 0fd3e5d4
               {
                 "glob": "**/*.svg",
                 "input": "node_modules/ionicons/dist/ionicons/svg",
