import { browser, element, by, ElementFinder } from 'protractor';
import { waitTime, testStack, handleErrorMessages } from './utils';

describe('tabs', () => {
  afterEach(() => {
    handleErrorMessages();
  });
  describe('entry url - /tabs', () => {
    beforeEach(async () => {
      await browser.get('/tabs');
    });

    it('should redirect and load tab-account', async () => {
      await testTabTitle('Tab 1 - Page 1');
      await testStack('ion-tabs ion-router-outlet', ['app-tabs-tab1']);
      await testState(1, 'account');
    });

    it('should simulate stack + double tab click', async () => {
      let tab = await getSelectedTab() as ElementFinder;
      await tab.$('#goto-tab1-page2').click();
      await testTabTitle('Tab 1 - Page 2');
      await testStack('ion-tabs ion-router-outlet', ['app-tabs-tab1', 'app-tabs-tab1-nested']);
      await testState(1, 'account');
      expect(await tab.$('ion-back-button').isDisplayed()).toBe(true);

      await element(by.css('#tab-button-contact')).click();
      await testTabTitle('Tab 2 - Page 1');
      await testStack('ion-tabs ion-router-outlet', ['app-tabs-tab1', 'app-tabs-tab1-nested', 'app-tabs-tab2']);
      await testState(2, 'contact');

      await element(by.css('#tab-button-account')).click();
      tab = await testTabTitle('Tab 1 - Page 2');
      await testStack('ion-tabs ion-router-outlet', ['app-tabs-tab1', 'app-tabs-tab1-nested', 'app-tabs-tab2']);
      await testState(3, 'account');
      expect(await tab.$('ion-back-button').isDisplayed()).toBe(true);

      await element(by.css('#tab-button-account')).click();
      await testTabTitle('Tab 1 - Page 1');
      await testStack('ion-tabs ion-router-outlet', ['app-tabs-tab1', 'app-tabs-tab2']);
      await testState(3, 'account');
    });

    it('should simulate stack + back button click', async () => {
      const tab = await getSelectedTab();
      await tab.$('#goto-tab1-page2').click();
      await testTabTitle('Tab 1 - Page 2');
      await testState(1, 'account');

      await element(by.css('#tab-button-contact')).click();
      await testTabTitle('Tab 2 - Page 1');
      await testState(2, 'contact');

      await element(by.css('#tab-button-account')).click();
      await testTabTitle('Tab 1 - Page 2');
      await testState(3, 'account');

      await element(by.css('ion-back-button')).click();
      await testTabTitle('Tab 1 - Page 1');
      await testStack('ion-tabs ion-router-outlet', ['app-tabs-tab1', 'app-tabs-tab2']);
      await testState(3, 'account');
    });

    it('should switch tabs and go back', async () => {
      await element(by.css('#tab-button-contact')).click();
      const tab = await testTabTitle('Tab 2 - Page 1');

      await tab.$('#goto-tab1-page1').click();
      await testTabTitle('Tab 1 - Page 1');
      await testStack('ion-tabs ion-router-outlet', ['app-tabs-tab1', 'app-tabs-tab2']);
    });

    it('should switch tabs and go to nested', async () => {
      await element(by.css('#tab-button-contact')).click();
      const tab = await testTabTitle('Tab 2 - Page 1');

      await tab.$('#goto-tab1-page2').click();
      await testTabTitle('Tab 1 - Page 2');
      await testStack('ion-tabs ion-router-outlet', ['app-tabs-tab2', 'app-tabs-tab1-nested']);
    });

    it('should load lazy loaded tab', async () => {
      await element(by.css('#tab-button-lazy')).click();
      await testTabTitle('Tab 3 - Page 1');
    });

    it('should use ion-back-button defaultHref', async () => {
      let tab = await getSelectedTab() as ElementFinder;
      await tab.$('#goto-tab3-page2').click();
      tab = await testTabTitle('Tab 3 - Page 2');
      await testStack('ion-tabs ion-router-outlet', ['app-tabs-tab1', 'app-tabs-tab3-nested']);

      await tab.$('ion-back-button').click();
      await testTabTitle('Tab 3 - Page 1');
      await testStack('ion-tabs ion-router-outlet', ['app-tabs-tab1', 'app-tabs-tab3']);
    });
  });

  describe('entry url - /tabs/account/nested/12', () => {
    beforeEach(async () => {
      await browser.get('/tabs/account/nested/12');
    });

    it('should only display the back-button when there is a page in the stack', async () => {
      let tab = await testTabTitle('Tab 1 - Page 2') as ElementFinder;
      await testStack('ion-tabs ion-router-outlet', ['app-tabs-tab1-nested']);
      expect(await tab.$('ion-back-button').isDisplayed()).toBe(false);

      await element(by.css('#tab-button-account')).click();
      tab = await testTabTitle('Tab 1 - Page 1');

      await tab.$('#goto-tab1-page2').click();
      tab = await testTabTitle('Tab 1 - Page 2');
      expect(await tab.$('ion-back-button').isDisplayed()).toBe(true);
    });
  });

  describe('entry url - /tabs/lazy', () => {
    beforeEach(async () => {
      await browser.get('/tabs/lazy');
    });

    it('should not display the back-button if coming from a different stack', async () => {
      let tab = await testTabTitle('Tab 3 - Page 1') as ElementFinder;
      await testStack('ion-tabs ion-router-outlet', ['app-tabs-tab3']);

      await tab.$('#goto-tab1-page2').click();
      tab = await testTabTitle('Tab 1 - Page 2');
      await testStack('ion-tabs ion-router-outlet', ['app-tabs-tab3', 'app-tabs-tab1-nested']);
      expect(await tab.$('ion-back-button').isDisplayed()).toBe(false);
    });
  });

  describe('enter url - /tabs/contact/one', () => {
    beforeEach(async () => {
      await browser.get('/tabs/contact/one');
    });

    it('should return to correct tab after going to page in different outlet', async () => {
      const tab = await getSelectedTab();
      await tab.$('#goto-nested-page1').click();

<<<<<<< HEAD
      await waitTime(600);
=======
>>>>>>> 875d5636
      await testStack('app-nested-outlet ion-router-outlet', ['app-nested-outlet-page']);

      const nestedOutlet = await element(by.css('app-nested-outlet'));
      const backButton = await nestedOutlet.$('ion-back-button');
      await backButton.click();

      await testTabTitle('Tab 2 - Page 1');
    });
  })
});

async function testState(count: number, tab: string) {
  expect(await element(by.css('#tabs-state')).getText()).toEqual(`${count}.${tab}`);
}

async function testTabTitle(title: string) {
  await waitTime(1000);
  const tab = await getSelectedTab();
  expect(await tab.$('ion-title').getText()).toEqual(title);
  return tab;
}

async function getSelectedTab(): Promise<ElementFinder> {
  const tabs = element.all(by.css('ion-tabs ion-router-outlet > *:not(.ion-page-hidden)'));
  expect(await tabs.count()).toEqual(1);
  const tab = tabs.first();
  return tab;
}<|MERGE_RESOLUTION|>--- conflicted
+++ resolved
@@ -140,10 +140,7 @@
       const tab = await getSelectedTab();
       await tab.$('#goto-nested-page1').click();
 
-<<<<<<< HEAD
       await waitTime(600);
-=======
->>>>>>> 875d5636
       await testStack('app-nested-outlet ion-router-outlet', ['app-nested-outlet-page']);
 
       const nestedOutlet = await element(by.css('app-nested-outlet'));
